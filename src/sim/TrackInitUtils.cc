--- conflicted
+++ resolved
@@ -9,7 +9,6 @@
 
 #include "base/Algorithms.hh"
 #include "detail/InitializeTracks.hh"
-#include "comm/Logger.hh"
 
 namespace celeritas
 {
@@ -53,59 +52,12 @@
     CELER_EXPECT(params);
     CELER_EXPECT(data && *data);
 
-<<<<<<< HEAD
-    // Resize the vector of vacancies to be equal to the number of tracks
-    data->vacancies.resize(states.size());
-
-    // Launch a kernel to identify which track slots are still alive and count
-    // the number of surviving secondaries per track
-    detail::locate_alive(params, states, make_ref(*data));
-
-    // Remove all elements in the vacancy vector that were flagged as active
-    // tracks, leaving the (sorted) indices of the empty slots
-    size_type num_vac = detail::remove_if_alive(data->vacancies.pointers());
-    data->vacancies.resize(num_vac);
-
-    // Sum the total number secondaries produced in all interactions
-    // TODO: if we don't have space for all the secondaries, we will need to
-    // buffer the current track initializers to create room
-    size_type num_secondaries = detail::reduce_counts(
-        data->secondary_counts[AllItems<size_type, MemSpace::device>{}]);
-
-    CELER_LOG(debug)
-        << "data->initializers.capacity(): " << data->initializers.capacity()
-        << "\n"
-        << "num_secondaries: " << num_secondaries << "\n";
-
-    CELER_VALIDATE(num_secondaries + data->initializers.size()
-                       <= data->initializers.capacity(),
-                   << "insufficient capacity (" << data->initializers.capacity()
-                   << ") for track initializers (created " << num_secondaries
-                   << " new secondaries for a total capacity "
-                      "requirement of "
-                   << num_secondaries + data->initializers.size() << ")");
-
-    // The exclusive prefix sum of the number of secondaries produced by each
-    // track is used to get the start index in the vector of track initializers
-    // for each thread. Starting at that index, each thread creates track
-    // initializers from all surviving secondaries produced in its
-    // interaction.
-    detail::exclusive_scan_counts(
-        data->secondary_counts[AllItems<size_type, MemSpace::device>{}]);
-
-    // Launch a kernel to create track initializers from secondaries
-    data->parents.resize(num_secondaries);
-    data->initializers.resize(data->initializers.size() + num_secondaries);
-    detail::process_secondaries(params, states, make_ref(*data));
-}
-=======
     // Number of primaries to copy to device
     auto count = min(data->initializers.capacity() - data->initializers.size(),
                      data->num_primaries);
     if (count)
     {
         data->initializers.resize(data->initializers.size() + count);
->>>>>>> 61669eec
 
         // Allocate memory on device and copy primaries
         auto primaries = params.primaries[ItemRange<Primary>(
