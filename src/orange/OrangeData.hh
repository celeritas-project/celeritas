//----------------------------------*-C++-*----------------------------------//
// Copyright 2021-2023 UT-Battelle, LLC, and other Celeritas developers.
// See the top-level COPYRIGHT file for details.
// SPDX-License-Identifier: (Apache-2.0 OR MIT)
//---------------------------------------------------------------------------//
//! \file orange/OrangeData.hh
//---------------------------------------------------------------------------//
#pragma once

#include "corecel/Assert.hh"
#include "corecel/OpaqueId.hh"
#include "corecel/Types.hh"
#include "corecel/cont/Range.hh"
#include "corecel/data/Collection.hh"
#include "corecel/data/CollectionBuilder.hh"
#include "corecel/sys/ThreadId.hh"

#include "BoundingBox.hh"
#include "OrangeTypes.hh"
#include "detail/BIHData.hh"
#include "univ/detail/Types.hh"

namespace celeritas
{
//---------------------------------------------------------------------------//
// PARAMS
//---------------------------------------------------------------------------//
/*!
 * Scalar values particular to an ORANGE geometry instance.
 */
struct OrangeParamsScalars
{
    // Maximum universe depth, i.e., depth of the universe tree DAG, equivalent
    // to the VecGeom implementation. Has a value of 1 for a non-nested
    // geometry.
    size_type max_depth{};
    size_type max_faces{};
    size_type max_intersections{};
    size_type max_logic_depth{};

    // Multiplicative and additive values for bumping particles
    real_type bump_rel{1e-8};
    real_type bump_abs{1e-8};

    //! True if assigned
    explicit CELER_FUNCTION operator bool() const
    {
        return max_depth > 0 && max_faces > 0 && max_intersections > 0
               && bump_rel > 0 && bump_abs > 0;
    }
};

//---------------------------------------------------------------------------//
/*!
 * Data for a single volume definition.
 *
 * Surface IDs are local to the unit.
 *
 * \sa VolumeView
 */
struct VolumeRecord
{
    ItemRange<LocalSurfaceId> faces;
    ItemRange<logic_int> logic;

    logic_int max_intersections{0};
    logic_int flags{0};
    DaughterId daughter_id;

    // TODO (KENO geometry): zorder

    //! Flag values (bit field)
    enum Flags : logic_int
    {
        internal_surfaces = 0x1,  //!< "Complex" distance-to-boundary
        implicit_vol = 0x2,  //!< Background/exterior volume
        simple_safety = 0x4,  //!< Fast safety calculation
        embedded_universe = 0x8  //!< Volume contains embeddded universe
    };
};

//---------------------------------------------------------------------------//
/*!
 * Data for surfaces within a single unit.
 *
 * Surfaces each have a compile-time number of real data needed to define them.
 * (These usually are the nonzero coefficients of the quadric equation.) The
 * two fields in this record point to the collapsed surface types and
 * linearized data for all surfaces in a unit.
 *
 * The "types" and "data offsets" are both indexed into using the local surface
 * ID. The result of accessing "data offset" is an index into the \c real_ids
 * array, which then points us to the start address in \c reals. This marks the
 * beginning of the data used by the surface. Since the surface type tells us
 * the number of real values needed for that surface, we implicitly get a Span
 * of real values with a single indirection.
 *
 * \todo: change "types" and "data offsets" to be `ItemMap` taking local
 * surface
 */
struct SurfacesRecord
{
    using RealId = OpaqueId<real_type>;

    ItemRange<SurfaceType> types;
    ItemRange<RealId> data_offsets;

    //! Number of surfaces stored
    CELER_FUNCTION size_type size() const { return types.size(); }

    //! True if defined consistently
    explicit CELER_FUNCTION operator bool() const
    {
        return data_offsets.size() == types.size();
    }
};

//---------------------------------------------------------------------------//
/*!
 * Data for surface-to-volume connectivity.
 *
 * This struct is associated with a specific surface; the \c neighbors range is
 * a list of local volume IDs for that surface.
 */
struct Connectivity
{
    ItemRange<LocalVolumeId> neighbors;
};

//---------------------------------------------------------------------------//
/*!
 * Class for storing offset data for RaggedRightIndexer.
 */
template<size_type N>
struct RaggedRightIndexerData
{
    using Sizes = Array<size_type, N>;
    using Offsets = Array<size_type, N + 1>;

    Offsets offsets;

    //! Construct with the an array denoting the size of each dimension.
    static RaggedRightIndexerData from_sizes(Sizes sizes)
    {
        CELER_EXPECT(sizes.size() > 0);

        Offsets offs;
        offs[0] = 0;
        for (auto i : range(N))
        {
            CELER_EXPECT(sizes[i] > 0);
            offs[i + 1] = sizes[i] + offs[i];
        }
        return RaggedRightIndexerData{offs};
    }
};

//---------------------------------------------------------------------------//
/*!
 * Type-deleted transform.
 */
struct TransformRecord
{
    using RealId = OpaqueId<real_type>;
    TransformType type{TransformType::size_};
    RealId data_offset;

    //! True if values are set
    explicit CELER_FUNCTION operator bool() const
    {
        return type != TransformType::size_ && data_offset;
    }
};

//---------------------------------------------------------------------------//
/*!
 * Scalar data for a single "unit" of volumes defined by surfaces.
 */
struct SimpleUnitRecord
{
    using VolumeRecordId = OpaqueId<VolumeRecord>;

    // Surface data
    SurfacesRecord surfaces;
    ItemRange<Connectivity> connectivity;  // Index by LocalSurfaceId

    // Volume data [index by LocalVolumeId]
    ItemMap<LocalVolumeId, VolumeRecordId> volumes;

    // Bounding Interval Hierachy tree parameters
    detail::BIHTree bih_tree;

    LocalVolumeId background{};  //!< Default if not in any other volume
    bool simple_safety{};

    //! True if defined
    explicit CELER_FUNCTION operator bool() const
    {
        return surfaces && connectivity.size() == surfaces.types.size()
               && !volumes.empty();
    }
};

//---------------------------------------------------------------------------//
/*!
 * Data for a single rectilinear array universe.
 */
struct RectArrayRecord
{
    using Dims = Array<size_type, 3>;
    using Grid = Array<ItemRange<real_type>, 3>;
    using SurfaceIndexerData = RaggedRightIndexerData<3>;

    // Daughter data [index by LocalVolumeId]
    ItemMap<LocalVolumeId, DaughterId> daughters;

    // Array data
    Dims dims;
    Grid grid;
    SurfaceIndexerData surface_indexer_data;

    //! Cursory check for validity
    explicit CELER_FUNCTION operator bool() const
    {
        return !daughters.empty() && !grid[to_int(Axis::x)].empty()
               && !grid[to_int(Axis::y)].empty()
               && !grid[to_int(Axis::z)].empty();
    }
};

//---------------------------------------------------------------------------//
/*!
 * Surface and volume offsets to convert between local and global indices.
 *
 * Each collection should be of length num_universes + 1. The first entry is
 * zero and the last item should be the total number of surfaces or volumes.
 */
template<Ownership W, MemSpace M>
struct UniverseIndexerData
{
    Collection<size_type, W, M> surfaces;
    Collection<size_type, W, M> volumes;

    template<Ownership W2, MemSpace M2>
    UniverseIndexerData& operator=(UniverseIndexerData<W2, M2> const& other)
    {
        CELER_EXPECT(other);

        surfaces = other.surfaces;
        volumes = other.volumes;

        CELER_ENSURE(*this);
        return *this;
    }

    explicit CELER_FUNCTION operator bool() const
    {
        return !surfaces.empty() && !volumes.empty();
    }
};

//---------------------------------------------------------------------------//
/*!
 * Persistent data used by all BIH trees.
 */
template<Ownership W, MemSpace M>
struct BIHTreeData
{
    template<class T>
    using Items = Collection<T, W, M>;

    // Low-level storage
    Items<FastBBox> bboxes;
    Items<LocalVolumeId> local_volume_ids;
    Items<detail::BIHInnerNode> inner_nodes;
    Items<detail::BIHLeafNode> leaf_nodes;

    //! True if assigned
    explicit CELER_FUNCTION operator bool() const
    {
        // Note that inner_nodes may be empty for single-node trees
        return !bboxes.empty() && !local_volume_ids.empty()
               && !leaf_nodes.empty();
    }

    //! Assign from another set of data
    template<Ownership W2, MemSpace M2>
    BIHTreeData& operator=(BIHTreeData<W2, M2> const& other)
    {
        bboxes = other.bboxes;
        local_volume_ids = other.local_volume_ids;
        inner_nodes = other.inner_nodes;
        leaf_nodes = other.leaf_nodes;

        CELER_ENSURE(static_cast<bool>(*this) == static_cast<bool>(other));
        return *this;
    }
};

//---------------------------------------------------------------------------//
/*!
 * Persistent data used by ORANGE implementation.
 *
 * Most data will be accessed through the invidual units, which reference data
 * in the "storage" below. The type and index for a universe ID will determine
 * the class type and data of the Tracker to instantiate. If *only* simple
 * units are present, then the \c simple_units data structure will just be
 * equal to a range (with the total number of universes present). Use
 * `universe_types` to switch on the type of universe; then `universe_indices`
 * to index into `simple_units` or `rect_arrays` or ...
 */
template<Ownership W, MemSpace M>
struct OrangeParamsData
{
    template<class T>
    using Items = Collection<T, W, M>;
    template<class T>
    using UnivItems = Collection<T, W, M, UniverseId>;
    using RealId = OpaqueId<real_type>;

    //// DATA ////

    // Scalar attributes
    OrangeParamsScalars scalars;

    // High-level universe definitions
    UnivItems<UniverseType> universe_types;
    UnivItems<size_type> universe_indices;
    Items<SimpleUnitRecord> simple_units;
    Items<RectArrayRecord> rect_arrays;
    Items<TransformRecord> transforms;

    // BIH tree storage
    BIHTreeData<W, M> bih_tree_data;

    // Low-level storage
    Items<LocalSurfaceId> local_surface_ids;
    Items<LocalVolumeId> local_volume_ids;
    Items<RealId> real_ids;
    Items<logic_int> logic_ints;
    Items<real_type> reals;
    Items<SurfaceType> surface_types;
    Items<Connectivity> connectivities;
    Items<VolumeRecord> volume_records;
    Items<Daughter> daughters;

    UniverseIndexerData<W, M> universe_indexer_data;

    //// METHODS ////

    //! True if assigned
    explicit CELER_FUNCTION operator bool() const
    {
        return scalars && !universe_types.empty()
               && universe_indices.size() == universe_types.size()
               && (bih_tree_data || !simple_units.empty())
               && ((!local_volume_ids.empty() && !logic_ints.empty()
                    && !reals.empty())
                   || surface_types.empty())
               && !volume_records.empty() && universe_indexer_data;
    }

    //! Assign from another set of data
    template<Ownership W2, MemSpace M2>
    OrangeParamsData& operator=(OrangeParamsData<W2, M2> const& other)
    {
        scalars = other.scalars;

        universe_types = other.universe_types;
        universe_indices = other.universe_indices;
        simple_units = other.simple_units;
        rect_arrays = other.rect_arrays;
        transforms = other.transforms;

        bih_tree_data = other.bih_tree_data;

        local_surface_ids = other.local_surface_ids;
        local_volume_ids = other.local_volume_ids;
        real_ids = other.real_ids;
        logic_ints = other.logic_ints;
        reals = other.reals;
        surface_types = other.surface_types;
        connectivities = other.connectivities;
        volume_records = other.volume_records;
        daughters = other.daughters;
        universe_indexer_data = other.universe_indexer_data;

        CELER_ENSURE(static_cast<bool>(*this) == static_cast<bool>(other));
        return *this;
    }
};

//---------------------------------------------------------------------------//
// STATE
//---------------------------------------------------------------------------//
/*!
 * ORANGE state data.
 */
template<Ownership W, MemSpace M>
struct OrangeStateData
{
    //// TYPES ////

    template<class T>
    using StateItems = celeritas::StateCollection<T, W, M>;
    template<class T>
    using Items = celeritas::Collection<T, W, M>;

    //// DATA ////

    // Dimensions {num_tracks}
    StateItems<LevelId> level;
    StateItems<LevelId> surface_level;
    StateItems<LocalSurfaceId> surf;
    StateItems<Sense> sense;
    StateItems<BoundaryResult> boundary;

    // Dimensions {num_tracks, max_depth}
    Items<Real3> pos;
    Items<Real3> dir;
    Items<LocalVolumeId> vol;
    Items<UniverseId> universe;

<<<<<<< HEAD
=======
    // Surface crossing, dimensions {num_tracks, max_depth}
    Items<LocalSurfaceId> surf;
    Items<Sense> sense;
    Items<BoundaryResult> boundary;

>>>>>>> 92133db4
    // TODO: this is problem-dependent data and should eventually be removed
    // max_depth defines the stride into the preceding pseudo-2D
    // Collections (pos, dir, ..., etc.)
    size_type max_depth{0};

    // Scratch space
    Items<Sense> temp_sense;  // [track][max_faces]
    Items<FaceId> temp_face;  // [track][max_intersections]
    Items<real_type> temp_distance;  // [track][max_intersections]
    Items<size_type> temp_isect;  // [track][max_intersections]

    //// METHODS ////

    //! True if sizes are consistent and nonzero
    explicit CELER_FUNCTION operator bool() const
    {
        // clang-format off
        return !level.empty()
            && surface_level.size() == level.size()
            && surf.size() == level.size()
            && sense.size() == level.size()
            && boundary.size() == level.size()
            && !pos.empty()
            && dir.size() == pos.size()
            && vol.size() == pos.size()
            && universe.size() == pos.size()
<<<<<<< HEAD
            && max_level > 0
=======
            && surf.size() == pos.size()
            && sense.size() == pos.size()
            && boundary.size() == pos.size()
            && max_depth > 0
>>>>>>> 92133db4
            && !temp_sense.empty()
            && !temp_face.empty()
            && temp_distance.size() == temp_face.size()
            && temp_isect.size() == temp_face.size();
        // clang-format on
    }

    //! State size
    CELER_FUNCTION TrackSlotId::size_type size() const { return level.size(); }

    //! Assign from another set of data
    template<Ownership W2, MemSpace M2>
    OrangeStateData& operator=(OrangeStateData<W2, M2>& other)
    {
        CELER_EXPECT(other);
        level = other.level;
        surface_level = other.surface_level;
        surf = other.surf;
        sense = other.sense;
        boundary = other.boundary;
        pos = other.pos;
        dir = other.dir;
        vol = other.vol;
        universe = other.universe;
<<<<<<< HEAD
        max_level = other.max_level;
=======
        surf = other.surf;
        sense = other.sense;
        boundary = other.boundary;
        max_depth = other.max_depth;
>>>>>>> 92133db4

        temp_sense = other.temp_sense;
        temp_face = other.temp_face;
        temp_distance = other.temp_distance;
        temp_isect = other.temp_isect;

        CELER_ENSURE(*this);
        return *this;
    }
};

//---------------------------------------------------------------------------//
/*!
 * Resize geometry tracking states.
 */
template<MemSpace M>
inline void resize(OrangeStateData<Ownership::value, M>* data,
                   HostCRef<OrangeParamsData> const& params,
                   size_type num_tracks)
{
    CELER_EXPECT(data);
    CELER_EXPECT(num_tracks > 0);

    resize(&data->level, num_tracks);
    resize(&data->surface_level, num_tracks);
    resize(&data->surf, num_tracks);
    resize(&data->sense, num_tracks);
    resize(&data->boundary, num_tracks);

    data->max_depth = params.scalars.max_depth;
    auto const size = data->max_depth * num_tracks;

    resize(&data->pos, size);
    resize(&data->dir, size);
    resize(&data->vol, size);
    resize(&data->universe, size);

    size_type face_states = params.scalars.max_faces * num_tracks;
    resize(&data->temp_sense, face_states);

    size_type isect_states = params.scalars.max_intersections * num_tracks;
    resize(&data->temp_face, isect_states);
    resize(&data->temp_distance, isect_states);
    resize(&data->temp_isect, isect_states);

    CELER_ENSURE(*data);
}

//---------------------------------------------------------------------------//
}  // namespace celeritas<|MERGE_RESOLUTION|>--- conflicted
+++ resolved
@@ -421,14 +421,6 @@
     Items<LocalVolumeId> vol;
     Items<UniverseId> universe;
 
-<<<<<<< HEAD
-=======
-    // Surface crossing, dimensions {num_tracks, max_depth}
-    Items<LocalSurfaceId> surf;
-    Items<Sense> sense;
-    Items<BoundaryResult> boundary;
-
->>>>>>> 92133db4
     // TODO: this is problem-dependent data and should eventually be removed
     // max_depth defines the stride into the preceding pseudo-2D
     // Collections (pos, dir, ..., etc.)
@@ -455,14 +447,7 @@
             && dir.size() == pos.size()
             && vol.size() == pos.size()
             && universe.size() == pos.size()
-<<<<<<< HEAD
-            && max_level > 0
-=======
-            && surf.size() == pos.size()
-            && sense.size() == pos.size()
-            && boundary.size() == pos.size()
             && max_depth > 0
->>>>>>> 92133db4
             && !temp_sense.empty()
             && !temp_face.empty()
             && temp_distance.size() == temp_face.size()
@@ -487,14 +472,7 @@
         dir = other.dir;
         vol = other.vol;
         universe = other.universe;
-<<<<<<< HEAD
-        max_level = other.max_level;
-=======
-        surf = other.surf;
-        sense = other.sense;
-        boundary = other.boundary;
         max_depth = other.max_depth;
->>>>>>> 92133db4
 
         temp_sense = other.temp_sense;
         temp_face = other.temp_face;
