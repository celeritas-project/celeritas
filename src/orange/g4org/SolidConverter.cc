--- conflicted
+++ resolved
@@ -409,19 +409,11 @@
     auto const& vtx = solid.GetVertices();
     CELER_ASSERT(vtx.size() == 8);
 
-<<<<<<< HEAD
-    std::vector<GenPrism::Real2> lower(4), upper(4);
-    for (auto i : range(4))
-    {
-        lower[i] = scale_.to<GenPrism::Real2>(vtx[i].x(), vtx[i].y());
-        upper[i] = scale_.to<GenPrism::Real2>(vtx[i + 4].x(), vtx[i + 4].y());
-=======
     std::vector<Real2> lower(4), upper(4);
     for (auto i : range(4))
     {
         lower[i] = scale_.to<Real2>(vtx[i].x(), vtx[i].y());
         upper[i] = scale_.to<Real2>(vtx[i + 4].x(), vtx[i + 4].y());
->>>>>>> feefd44e
     }
     real_type hh = scale_(solid.GetZHalfLength());
 
