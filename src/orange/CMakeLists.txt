--- conflicted
+++ resolved
@@ -28,11 +28,8 @@
   surf/SimpleQuadric.cc
   surf/Sphere.cc
   surf/SurfaceIO.cc
-<<<<<<< HEAD
   surf/SurfaceSimplifier.cc
-=======
   surf/VariantSurface.cc
->>>>>>> 0f706428
   surf/detail/SurfaceTranslator.cc
   surf/detail/SurfaceTransformer.cc
   transform/Transformation.cc
