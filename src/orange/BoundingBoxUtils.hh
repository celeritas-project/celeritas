//----------------------------------*-C++-*----------------------------------//
// Copyright 2022-2023 UT-Battelle, LLC, and other Celeritas developers.
// See the top-level COPYRIGHT file for details.
// SPDX-License-Identifier: (Apache-2.0 OR MIT)
//---------------------------------------------------------------------------//
//! \file orange/BoundingBoxUtils.hh
//---------------------------------------------------------------------------//
#pragma once

#include <limits>

#include "corecel/cont/Range.hh"
#include "orange/BoundingBox.hh"
#include "orange/OrangeTypes.hh"

namespace celeritas
{
//---------------------------------------------------------------------------//
// Host/device functions
//---------------------------------------------------------------------------//
/*!
 * Determine if a point is contained in a bounding box.
 */
template<class T>
inline CELER_FUNCTION bool
<<<<<<< HEAD
is_inside(BoundingBox<T> const& bbox, typename BoundingBox<T>::Real3 point)
=======
is_inside(BoundingBox<T> const& bbox, Array<T, 3> point)
>>>>>>> 7a43b5e8
{
    CELER_EXPECT(bbox);

    for (auto axis : range(Axis::size_))
    {
        auto ax = to_int(axis);
        if (point[ax] < bbox.lower()[ax] || point[ax] > bbox.upper()[ax])
        {
            return false;
        }
    }

    return true;
}

//---------------------------------------------------------------------------//
// Host-only functions
//---------------------------------------------------------------------------//
/*!
 * Check if a bounding box spans (-inf, inf) in every direction.
 */
template<class T>
inline bool is_infinite(BoundingBox<T> const& bbox)
{
    CELER_EXPECT(bbox);

    constexpr auto max_real = std::numeric_limits<T>::max();

    for (auto axis : range(Axis::size_))
    {
        auto ax = to_int(axis);
        if (bbox.lower()[ax] > -max_real || bbox.upper()[ax] < max_real)
        {
            return false;
        }
    }
    return true;
}

//---------------------------------------------------------------------------//
/*!
 * Calculate the center of a bounding box.
 */
template<class T>
inline Array<T, 3> center(BoundingBox<T> const& bbox)
{
    CELER_EXPECT(bbox);

    Array<T, 3> center;
    for (auto axis : range(Axis::size_))
    {
        auto ax = to_int(axis);
        center[ax] = (bbox.lower()[ax] + bbox.upper()[ax]) / 2;
    }

    return center;
}

//---------------------------------------------------------------------------//
/*!
 * Calculate the surface area of a bounding box.
 */
template<class T>
inline T surface_area(BoundingBox<T> const& bbox)
{
    CELER_EXPECT(bbox);

    Array<T, 3> lengths;

    for (auto axis : range(Axis::size_))
    {
        auto ax = to_int(axis);
        lengths[ax] = bbox.upper()[ax] - bbox.lower()[ax];
    }

    return 2
           * (lengths[to_int(Axis::x)] * lengths[to_int(Axis::y)]
              + lengths[to_int(Axis::x)] * lengths[to_int(Axis::z)]
              + lengths[to_int(Axis::y)] * lengths[to_int(Axis::z)]);
}

//---------------------------------------------------------------------------//
/*!
 * Calculate the smallest bounding box enclosing two bounding boxes.
 */
template<class T>
inline BoundingBox<T>
bbox_union(BoundingBox<T> const& a, BoundingBox<T> const& b)
{
    CELER_EXPECT(a && b);

<<<<<<< HEAD
    typename BoundingBox<T>::Real3 lower, upper;
=======
    Array<T, 3> lower;
    Array<T, 3> upper;
>>>>>>> 7a43b5e8

    for (auto axis : range(Axis::size_))
    {
        auto ax = to_int(axis);
        lower[ax] = std::min(a.lower()[ax], b.lower()[ax]);
        upper[ax] = std::max(a.upper()[ax], b.upper()[ax]);
    }

    return BoundingBox<T>{lower, upper};
}

//---------------------------------------------------------------------------//
}  // namespace celeritas<|MERGE_RESOLUTION|>--- conflicted
+++ resolved
@@ -23,11 +23,7 @@
  */
 template<class T>
 inline CELER_FUNCTION bool
-<<<<<<< HEAD
-is_inside(BoundingBox<T> const& bbox, typename BoundingBox<T>::Real3 point)
-=======
 is_inside(BoundingBox<T> const& bbox, Array<T, 3> point)
->>>>>>> 7a43b5e8
 {
     CELER_EXPECT(bbox);
 
@@ -119,12 +115,8 @@
 {
     CELER_EXPECT(a && b);
 
-<<<<<<< HEAD
-    typename BoundingBox<T>::Real3 lower, upper;
-=======
     Array<T, 3> lower;
     Array<T, 3> upper;
->>>>>>> 7a43b5e8
 
     for (auto axis : range(Axis::size_))
     {
