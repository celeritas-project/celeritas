//----------------------------------*-C++-*----------------------------------//
// Copyright 2022-2023 UT-Battelle, LLC, and other Celeritas developers.
// See the top-level COPYRIGHT file for details.
// SPDX-License-Identifier: (Apache-2.0 OR MIT)
//---------------------------------------------------------------------------//
//! \file orange/BoundingBoxUtils.hh
//---------------------------------------------------------------------------//
#pragma once

#include <cmath>

#include "corecel/cont/Range.hh"
#include "corecel/math/Algorithms.hh"
#include "orange/BoundingBox.hh"
#include "orange/OrangeTypes.hh"

namespace celeritas
{
class Translation;
class Transformation;
//---------------------------------------------------------------------------//
// Host/device functions
//---------------------------------------------------------------------------//
/*!
 * Determine if a point is contained in a bounding box.
 *
 * No point is ever contained in a null bounding box. A degenerate bounding
 * box will return "true" for any point on its face.
 */
template<class T, class U>
inline CELER_FUNCTION bool
is_inside(BoundingBox<T> const& bbox, Array<U, 3> point)
{
    constexpr auto axes = range(to_int(Axis::size_));
    return all_of(axes.begin(), axes.end(), [&point, &bbox](int ax) {
        return point[ax] >= bbox.lower()[ax] && point[ax] <= bbox.upper()[ax];
    });
}

//---------------------------------------------------------------------------//
// Host-only functions
//---------------------------------------------------------------------------//
/*!
 * Check if a bounding box spans (-inf, inf) in every direction.
 *
 * \pre The bounding box cannot be null
 */
template<class T>
inline bool is_infinite(BoundingBox<T> const& bbox)
{
    CELER_EXPECT(bbox);

    auto isinf = [](T value) { return std::isinf(value); };
    return all_of(bbox.lower().begin(), bbox.lower().end(), isinf)
           && all_of(bbox.upper().begin(), bbox.upper().end(), isinf);
}

//---------------------------------------------------------------------------//
/*!
 * Check if a bounding box has zero length in any direction.
 *
 * \pre The bounding box cannot be null
 */
template<class T>
inline bool is_degenerate(BoundingBox<T> const& bbox)
{
    CELER_EXPECT(bbox);

    constexpr auto axes = range(to_int(Axis::size_));
    return any_of(axes.begin(), axes.end(), [&bbox](int ax) {
        return bbox.lower()[ax] == bbox.upper()[ax];
    });
}

//---------------------------------------------------------------------------//
/*!
 * Calculate the center of a bounding box.
 *
 * \pre The bounding box cannot be null
 */
template<class T>
inline Array<T, 3> calc_center(BoundingBox<T> const& bbox)
{
    CELER_EXPECT(bbox);

    Array<T, 3> center;
    for (auto ax : range(to_int(Axis::size_)))
    {
        center[ax] = (bbox.lower()[ax] + bbox.upper()[ax]) / 2;
    }

    return center;
}

//---------------------------------------------------------------------------//
/*!
 * Calculate the surface area of a bounding box.
 *
 * \pre The bounding box cannot be null
 */
template<class T>
inline T calc_surface_area(BoundingBox<T> const& bbox)
{
    CELER_EXPECT(bbox);

    Array<T, 3> lengths;

    for (auto ax : range(to_int(Axis::size_)))
    {
        lengths[ax] = bbox.upper()[ax] - bbox.lower()[ax];
    }

    return 2
           * (lengths[to_int(Axis::x)] * lengths[to_int(Axis::y)]
              + lengths[to_int(Axis::x)] * lengths[to_int(Axis::z)]
              + lengths[to_int(Axis::y)] * lengths[to_int(Axis::z)]);
}

//---------------------------------------------------------------------------//
/*!
 * Calculate the volume of a bounding box.
 *
 * \pre The bounding box cannot be null
 */
template<class T>
inline T calc_volume(BoundingBox<T> const& bbox)
{
    CELER_EXPECT(bbox);

    T result{1};

    for (auto ax : range(to_int(Axis::size_)))
    {
        result *= bbox.upper()[ax] - bbox.lower()[ax];
    }

    return result;
}

//---------------------------------------------------------------------------//
/*!
 * Calculate the smallest bounding box enclosing two bounding boxes.
 */
template<class T>
inline constexpr BoundingBox<T>
calc_union(BoundingBox<T> const& a, BoundingBox<T> const& b)
{
    Array<T, 3> lower;
    Array<T, 3> upper;

    for (auto ax : range(to_int(Axis::size_)))
    {
        lower[ax] = celeritas::min(a.lower()[ax], b.lower()[ax]);
        upper[ax] = celeritas::max(a.upper()[ax], b.upper()[ax]);
    }

    return BoundingBox<T>::from_unchecked(lower, upper);
}

//---------------------------------------------------------------------------//
/*!
 * Calculate the intersection of two bounding boxes.
 *
 * If there is no intersection, the result will be a null bounding box.
 */
template<class T>
inline constexpr BoundingBox<T>
calc_intersection(BoundingBox<T> const& a, BoundingBox<T> const& b)
{
    Array<T, 3> lower;
    Array<T, 3> upper;

    for (auto ax : range(to_int(Axis::size_)))
    {
        lower[ax] = celeritas::max(a.lower()[ax], b.lower()[ax]);
        upper[ax] = celeritas::min(a.upper()[ax], b.upper()[ax]);
    }

    return BoundingBox<T>::from_unchecked(lower, upper);
}

//---------------------------------------------------------------------------//
<<<<<<< HEAD
// Calculate the bounding box of a transformed box
BBox calc_transform(Translation const& tr, BBox const& a);

BBox calc_transform(Transformation const& tr, BBox const& a);
=======
/*!
 * Convert bbox with U type values to a bumped bbox with T type values.
 *
 * Each U lower value is bumped to the greatest T value less than the U value.
 * Each U upper value is bumped to the lowest T value greater than the U value.
 * Infinite values are unchanged.
 */
template<class T, class U>
inline BoundingBox<T> calc_bumped(BoundingBox<U> const& bbox)
{
    CELER_EXPECT(bbox);

    Array<T, 3> lower;
    Array<T, 3> upper;

    for (auto ax : range(to_int(Axis::size_)))
    {
        lower[ax] = std::nextafter(static_cast<T>(bbox.lower()[ax]),
                                   -numeric_limits<T>::infinity());
        upper[ax] = std::nextafter(static_cast<T>(bbox.upper()[ax]),
                                   numeric_limits<T>::infinity());
    }

    return BoundingBox<T>::from_unchecked(lower, upper);
}
>>>>>>> dc3bd0b1

//---------------------------------------------------------------------------//
}  // namespace celeritas<|MERGE_RESOLUTION|>--- conflicted
+++ resolved
@@ -180,12 +180,6 @@
 }
 
 //---------------------------------------------------------------------------//
-<<<<<<< HEAD
-// Calculate the bounding box of a transformed box
-BBox calc_transform(Translation const& tr, BBox const& a);
-
-BBox calc_transform(Transformation const& tr, BBox const& a);
-=======
 /*!
  * Convert bbox with U type values to a bumped bbox with T type values.
  *
@@ -211,7 +205,12 @@
 
     return BoundingBox<T>::from_unchecked(lower, upper);
 }
->>>>>>> dc3bd0b1
+
+//---------------------------------------------------------------------------//
+// Calculate the bounding box of a transformed box
+BBox calc_transform(Translation const& tr, BBox const& a);
+
+BBox calc_transform(Transformation const& tr, BBox const& a);
 
 //---------------------------------------------------------------------------//
 }  // namespace celeritas