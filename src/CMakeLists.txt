#---------------------------------*-CMake-*----------------------------------#
# Copyright 2020 UT-Battelle, LLC and other Celeritas Developers.
# See the top-level COPYRIGHT file for details.
# SPDX-License-Identifier: (Apache-2.0 OR MIT)
#----------------------------------------------------------------------------#

include(CeleritasGenInteractor)

#----------------------------------------------------------------------------#
# CONFIGURE FILE
#----------------------------------------------------------------------------#
set(CELERITAS_USE_GEANT4  ${CELERITAS_USE_Geant4})
set(CELERITAS_USE_HEPMC3  ${CELERITAS_USE_HepMC3})
set(CELERITAS_USE_VECGEOM ${CELERITAS_USE_VecGeom})

configure_file("celeritas_config.h.in" "celeritas_config.h" @ONLY)
install(FILES
    "${CMAKE_CURRENT_BINARY_DIR}/celeritas_config.h"
  DESTINATION "${CMAKE_INSTALL_INCLUDEDIR}"
)

#----------------------------------------------------------------------------#
# LIBRARY
#----------------------------------------------------------------------------#

set(SOURCES)
set(PRIVATE_DEPS)
set(PUBLIC_DEPS)

# Version information
configure_file("celeritas_version.cc.in" "celeritas_version.cc" @ONLY)
list(APPEND SOURCES
  "${CMAKE_CURRENT_BINARY_DIR}/celeritas_version.cc"
)

# Generate model launcher code for host/device
set(_gen_sources)
celeritas_gen_interactor(_gen_sources "BetheHeitler" "bethe_heitler")
celeritas_gen_interactor(_gen_sources "CombinedBrem" "combined_brem")
celeritas_gen_interactor(_gen_sources "EPlusGG" "eplusgg")
celeritas_gen_interactor(_gen_sources "KleinNishina" "klein_nishina")
celeritas_gen_interactor(_gen_sources "LivermorePE" "livermore_pe")
celeritas_gen_interactor(_gen_sources "MollerBhabha" "moller_bhabha")
celeritas_gen_interactor(_gen_sources "MuBremsstrahlung" "mu_bremsstrahlung")
celeritas_gen_interactor(_gen_sources "Rayleigh" "rayleigh")
celeritas_gen_interactor(_gen_sources "RelativisticBrem" "relativistic_brem")
celeritas_gen_interactor(_gen_sources "SeltzerBerger" "seltzer_berger")
list(APPEND SOURCES ${_gen_sources})

# Main library
list(APPEND SOURCES
  base/Assert.cc
  base/ColorUtils.cc
  base/Copier.cc
  base/DeviceAllocation.cc
  comm/KernelDiagnostics.cc
  base/ScopedStreamRedirect.cc
  base/StringUtils.cc
  base/TypeDemangler.cc
  base/VectorUtils.cc
  base/detail/ReprImpl.cc
  comm/Communicator.cc
  comm/Device.cc
  comm/Logger.cc
  comm/LoggerTypes.cc
  comm/ScopedMpiInit.cc
  comm/detail/LoggerMessage.cc
<<<<<<< HEAD
=======
  geometry/detail/ScopedTimeAndRedirect.cc
  orange/OrangeParams.cc
>>>>>>> 3778bb9d
  orange/Types.cc
  orange/construct/SurfaceInserter.cc
  orange/construct/VolumeInserter.cc
  orange/surfaces/SurfaceIO.cc
  io/ImportProcess.cc
  io/ImportPhysicsTable.cc
  io/ImportPhysicsVector.cc
  io/AtomicRelaxationReader.cc
  io/LivermorePEReader.cc
  io/SeltzerBergerReader.cc
  physics/base/CutoffParams.cc
  physics/base/ImportedProcessAdapter.cc
  physics/base/Model.cc
  physics/base/ParticleParams.cc
  physics/base/PhysicsParams.cc
  physics/base/Process.cc
  physics/em/AtomicRelaxationParams.cc
  physics/em/BetheHeitlerModel.cc
  physics/em/BremsstrahlungProcess.cc
  physics/em/CombinedBremModel.cc
  physics/em/ComptonProcess.cc
  physics/em/PhotoelectricProcess.cc
  physics/em/LivermorePEModel.cc
  physics/em/EIonizationProcess.cc
  physics/em/EPlusAnnihilationProcess.cc
  physics/em/EPlusGGModel.cc
  physics/em/GammaConversionProcess.cc
  physics/em/KleinNishinaModel.cc
  physics/em/MollerBhabhaModel.cc
  physics/em/MuBremsstrahlungModel.cc
  physics/em/RayleighModel.cc
  physics/em/RayleighProcess.cc
  physics/em/RelativisticBremModel.cc
  physics/em/SeltzerBergerModel.cc
  physics/em/detail/Utils.cc
  physics/grid/ValueGridBuilder.cc
  physics/grid/ValueGridInserter.cc
  physics/grid/ValueGridInterface.cc
  physics/material/MaterialParams.cc
  physics/material/detail/Utils.cc
  random/detail/RngStateInit.cc
)

if(CELERITAS_USE_CUDA)
  list(APPEND SOURCES
    base/KernelParamCalculator.cuda.cc
    base/detail/Filler.cu
    random/detail/RngStateInit.cu
  )
  # TODO: CUDA RNG is included by host code
  list(APPEND PUBLIC_DEPS CUDA::cudart)
else()
  list(APPEND SOURCES
    random/detail/curand.nocuda.cc
    random/detail/RngStateInit.nocuda.cc
  )
endif()

if(CELERITAS_USE_HepMC3)
  list(APPEND SOURCES
    io/EventReader.cc
  )
  list(APPEND PRIVATE_DEPS HepMC3::HepMC3)
else()
  list(APPEND SOURCES
    io/EventReader.nohepmc.cc
  )
endif()

if(CELERITAS_USE_JSON)
  list(APPEND SOURCES
    comm/DeviceIO.json.cc
    comm/KernelDiagnosticsIO.json.cc
    orange/construct/SurfaceInputIO.json.cc
    orange/construct/VolumeInputIO.json.cc
  )
  list(APPEND PUBLIC_DEPS nlohmann_json::nlohmann_json)
endif()

if(CELERITAS_USE_MPI)
  list(APPEND PUBLIC_DEPS MPI::MPI_CXX)
endif()

if(CELERITAS_USE_VecGeom)
  list(APPEND SOURCES
    geometry/GeoMaterialParams.cc
    sim/TrackInitParams.cc
    sim/detail/InitializeTracks.cc
    vecgeom/VecgeomParams.cc
    vecgeom/detail/ScopedTimeAndRedirect.cc
    vecgeom/detail/VecgeomNavCollection.cc
  )
  list(APPEND PRIVATE_DEPS VecGeom::vgdml)
  # This needs to be public because its might be needed
  # to resolve the symbol generate by the `nvcc -dlink` of
  # one of the executable.
  list(APPEND PUBLIC_DEPS VecGeom::vecgeom)
  if(CELERITAS_USE_CUDA)
    list(APPEND SOURCES
      sim/detail/InitializeTracks.cu
    )
  endif()
endif()

celeritas_add_library(celeritas ${SOURCES})
celeritas_strip_alias(celeritas_target celeritas)
add_library(Celeritas::Core ALIAS ${celeritas_target})

if(CELERITAS_USE_OpenMP)
  find_package(OpenMP)
endif()
if(OpenMP_FOUND)
  celeritas_target_link_libraries(celeritas PRIVATE OpenMP::OpenMP_CXX)
else()
  celeritas_target_compile_options(celeritas PRIVATE -Wno-unknown-pragmas)
endif()

celeritas_target_link_libraries(celeritas
  PRIVATE ${PRIVATE_DEPS}
  PUBLIC ${PUBLIC_DEPS}
)

celeritas_target_include_directories(celeritas
  PUBLIC
    $<BUILD_INTERFACE:${CMAKE_CURRENT_SOURCE_DIR}>
    $<BUILD_INTERFACE:${CMAKE_CURRENT_BINARY_DIR}>
    $<INSTALL_INTERFACE:${CMAKE_INSTALL_INCLUDEDIR}>
)

celeritas_install(TARGETS celeritas
  ARCHIVE DESTINATION ${CMAKE_INSTALL_LIBDIR}
  LIBRARY DESTINATION ${CMAKE_INSTALL_LIBDIR}
)

install(FILES
  "${CMAKE_CURRENT_SOURCE_DIR}/celeritas_version.h"
  DESTINATION "${CMAKE_INSTALL_INCLUDEDIR}"
)

# TODO: ignore .cuda.hh when cuda disabled; etc
install(DIRECTORY "${CMAKE_CURRENT_SOURCE_DIR}/"
  DESTINATION "${CMAKE_INSTALL_INCLUDEDIR}/"
  COMPONENT development
  FILES_MATCHING PATTERN "*.hh"
  # TODO: ignore .cuda.hh when cuda disabled; etc
)

#----------------------------------------------------------------------------#
# ROOT I/O MODULE
#----------------------------------------------------------------------------#

if(CELERITAS_USE_ROOT)
  include(${ROOT_USE_FILE})

  root_generate_dictionary(CeleritasRootInterface
    io/ImportElement.hh
    io/ImportMaterial.hh
    io/ImportParticle.hh
    io/ImportPhysicsTable.hh
    io/ImportPhysicsVector.hh
    io/ImportProcess.hh
    io/ImportVolume.hh
    io/ImportData.hh
    io/RootImporter.hh
    MODULE celeritas_root
    LINKDEF io/RootInterfaceLinkDef.h
  )

  # Note that ROOT requires *shared* libraries due to runtime initialization,
  # *and* it must be forcibly linked into any ROOT-using application by ensuring
  # `-Wl,--no-as-needed` for executables (on Ubuntu, which defaults to linking
  # only as needed).
  add_library(celeritas_root SHARED
    ${CMAKE_CURRENT_BINARY_DIR}/CeleritasRootInterface.cxx
    io/RootImporter.cc
  )
  celeritas_target_link_libraries(celeritas_root
    PRIVATE celeritas ROOT::Core ROOT::Tree
  )
else()
  # ROOT is disabled: add an importer that
  add_library(celeritas_root
    io/RootImporter.noroot.cc
  )
  celeritas_target_link_libraries(celeritas_root PRIVATE celeritas)
endif()

add_library(Celeritas::ROOT ALIAS celeritas_root)

#---------------------------------------------------------------------------##<|MERGE_RESOLUTION|>--- conflicted
+++ resolved
@@ -53,9 +53,9 @@
   base/ColorUtils.cc
   base/Copier.cc
   base/DeviceAllocation.cc
+  base/StringUtils.cc
   comm/KernelDiagnostics.cc
   base/ScopedStreamRedirect.cc
-  base/StringUtils.cc
   base/TypeDemangler.cc
   base/VectorUtils.cc
   base/detail/ReprImpl.cc
@@ -65,11 +65,8 @@
   comm/LoggerTypes.cc
   comm/ScopedMpiInit.cc
   comm/detail/LoggerMessage.cc
-<<<<<<< HEAD
-=======
-  geometry/detail/ScopedTimeAndRedirect.cc
+  geometry/GeoMaterialParams.cc
   orange/OrangeParams.cc
->>>>>>> 3778bb9d
   orange/Types.cc
   orange/construct/SurfaceInserter.cc
   orange/construct/VolumeInserter.cc
@@ -111,6 +108,8 @@
   physics/material/MaterialParams.cc
   physics/material/detail/Utils.cc
   random/detail/RngStateInit.cc
+  sim/TrackInitParams.cc
+  sim/detail/InitializeTracks.cc
 )
 
 if(CELERITAS_USE_CUDA)
@@ -118,6 +117,7 @@
     base/KernelParamCalculator.cuda.cc
     base/detail/Filler.cu
     random/detail/RngStateInit.cu
+    sim/detail/InitializeTracks.cu
   )
   # TODO: CUDA RNG is included by host code
   list(APPEND PUBLIC_DEPS CUDA::cudart)
@@ -155,9 +155,6 @@
 
 if(CELERITAS_USE_VecGeom)
   list(APPEND SOURCES
-    geometry/GeoMaterialParams.cc
-    sim/TrackInitParams.cc
-    sim/detail/InitializeTracks.cc
     vecgeom/VecgeomParams.cc
     vecgeom/detail/ScopedTimeAndRedirect.cc
     vecgeom/detail/VecgeomNavCollection.cc
@@ -167,11 +164,6 @@
   # to resolve the symbol generate by the `nvcc -dlink` of
   # one of the executable.
   list(APPEND PUBLIC_DEPS VecGeom::vecgeom)
-  if(CELERITAS_USE_CUDA)
-    list(APPEND SOURCES
-      sim/detail/InitializeTracks.cu
-    )
-  endif()
 endif()
 
 celeritas_add_library(celeritas ${SOURCES})
@@ -209,7 +201,6 @@
   DESTINATION "${CMAKE_INSTALL_INCLUDEDIR}"
 )
 
-# TODO: ignore .cuda.hh when cuda disabled; etc
 install(DIRECTORY "${CMAKE_CURRENT_SOURCE_DIR}/"
   DESTINATION "${CMAKE_INSTALL_INCLUDEDIR}/"
   COMPONENT development
