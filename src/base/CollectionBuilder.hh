--- conflicted
+++ resolved
@@ -99,22 +99,6 @@
 }
 
 //---------------------------------------------------------------------------//
-<<<<<<< HEAD
-/*!
- * Helper function for resizing a single collection.
- *
- * This is useful for analogy to the resize method defined for states.
- */
-template<class T, MemSpace M, class I>
-void resize(Collection<T, Ownership::value, M, I>* collection,
-            typename I::size_type                  size)
-{
-    CELER_EXPECT(collection);
-    CELER_EXPECT(size > 0);
-    CollectionBuilder<T, M, I>(collection).resize(size);
-}
-
-=======
 //!@{
 //! Helper functions for constructing references to state/params data.
 template<template<Ownership, MemSpace> class S, MemSpace M>
@@ -141,7 +125,21 @@
 }
 
 //!@}
->>>>>>> 417179d5
+//---------------------------------------------------------------------------//
+/*!
+ * Helper function for resizing a single collection.
+ *
+ * This is useful for analogy to the resize method defined for states.
+ */
+template<class T, MemSpace M, class I>
+void resize(Collection<T, Ownership::value, M, I>* collection,
+            typename I::size_type                  size)
+{
+    CELER_EXPECT(collection);
+    CELER_EXPECT(size > 0);
+    CollectionBuilder<T, M, I>(collection).resize(size);
+}
+
 //---------------------------------------------------------------------------//
 } // namespace celeritas
 
