--- conflicted
+++ resolved
@@ -19,16 +19,13 @@
 
 namespace celeritas
 {
-<<<<<<< HEAD
+class MpiCommunicator;
 class Stream;
 namespace detail
 {
 class StreamStorage;
 }
 
-=======
-class MpiCommunicator;
->>>>>>> b850e2ee
 //---------------------------------------------------------------------------//
 /*!
  * Manage attributes of the GPU.
