//----------------------------------*-C++-*----------------------------------//
// Copyright 2020-2024 UT-Battelle, LLC, and other Celeritas developers.
// See the top-level COPYRIGHT file for details.
// SPDX-License-Identifier: (Apache-2.0 OR MIT)
//---------------------------------------------------------------------------//
//! \file corecel/Assert.cc
//---------------------------------------------------------------------------//
#include "Assert.hh"

#include "Macros.hh"

#if CELERITAS_USE_MPI
#    include <mpi.h>
#endif

#include <sstream>
#include <utility>

#include "io/ColorUtils.hh"
#include "sys/Environment.hh"  // IWYU pragma: keep

namespace celeritas
{
namespace
{
//---------------------------------------------------------------------------//
/*!
 * Construct a debug assertion message for printing.
 */
std::string build_debug_error_msg(DebugErrorDetails const& d)
{
    std::ostringstream msg;
    // clang-format off
    msg << color_code('W') << d.file << ':' << d.line << ':'
        << color_code(' ') << "\nceleritas: "
        << color_code('R') << to_cstring(d.which);
    // clang-format on
    if (d.which != DebugErrorType::unreachable)
    {
        msg << ": " << color_code('x') << d.condition;
    }
    msg << color_code(' ');
    return msg.str();
}

//---------------------------------------------------------------------------//
/*!
 * Construct a runtime assertion message for printing.
 */
std::string build_runtime_error_msg(RuntimeErrorDetails const& d)
{
    static bool const verbose_message = [] {
#if CELERITAS_DEBUG
        // Always verbose if debug flags are enabled
        return true;
#else
        // Verbose if the CELER_LOG environment variable is defined
        return !celeritas::getenv("CELER_LOG").empty();
#endif
    }();

    std::ostringstream msg;

<<<<<<< HEAD
    msg << "celeritas: " << color_code('R') << to_cstring(d.which)
        << " error: " << color_code(' ') << d.what;

    if (verbose_message || d.which != RuntimeErrorType::validate
        || d.what.empty())
    {
        msg << '\n' << color_code('W') << d.file;
=======
    msg << "celeritas: " << color_code('R')
        << (d.which.empty() ? "unknown" : d.which)
        << " error: " << color_code(' ');
    if (d.which == "configuration")
    {
        msg << "required dependency is disabled in this build: ";
    }
    else if (d.which == "not implemented")
    {
        msg << "feature is not yet implemented: ";
    }
    msg << d.what;

    if (verbose_message || d.what.empty() || d.which != "runtime")
    {
        msg << '\n'
            << color_code('W') << (d.file.empty() ? "unknown source" : d.file);
>>>>>>> 225cba42
        if (d.line)
        {
            msg << ':' << d.line;
        }
<<<<<<< HEAD
        msg << ':' << color_code(' ') << " '" << d.condition << "' failed";
=======
        if (!d.condition.empty())
        {
            msg << ':' << color_code(' ') << " '" << d.condition << "' failed";
        }
>>>>>>> 225cba42
    }

    return msg.str();
}
//---------------------------------------------------------------------------//
}  // namespace

//---------------------------------------------------------------------------//
/*!
 * Get a human-readable string describing a debug error.
 */
char const* to_cstring(DebugErrorType which)
{
    switch (which)
    {
        case DebugErrorType::precondition:
            return "precondition failed";
        case DebugErrorType::internal:
            return "internal assertion failed";
        case DebugErrorType::unreachable:
            return "unreachable code point";
        case DebugErrorType::postcondition:
            return "postcondition failed";
        case DebugErrorType::assumption:
            return "assumption failed";
    }
    return "";
}

//---------------------------------------------------------------------------//
/*!
 * Get an MPI error string.
 */
std::string mpi_error_to_string(int errorcode)
{
#if CELERITAS_USE_MPI
    std::string error_string;
    error_string.resize(MPI_MAX_ERROR_STRING);
    int length = 0;
    MPI_Error_string(errorcode, &error_string.front(), &length);
    error_string.resize(length);
    return error_string;
#else
    CELER_DISCARD(errorcode);
    CELER_NOT_CONFIGURED("MPI");
#endif
}

//---------------------------------------------------------------------------//
/*!
 * Construct a debug exception from detailed attributes.
 */
DebugError::DebugError(DebugErrorDetails&& d)
    : std::logic_error(build_debug_error_msg(d)), details_(std::move(d))
{
}

//---------------------------------------------------------------------------//
/*!
 * Construct a runtime error from detailed descriptions.
 */
RuntimeError::RuntimeError(RuntimeErrorDetails&& d)
    : std::runtime_error(build_runtime_error_msg(d)), details_(std::move(d))
{
}

//---------------------------------------------------------------------------//
}  // namespace celeritas<|MERGE_RESOLUTION|>--- conflicted
+++ resolved
@@ -61,15 +61,6 @@
 
     std::ostringstream msg;
 
-<<<<<<< HEAD
-    msg << "celeritas: " << color_code('R') << to_cstring(d.which)
-        << " error: " << color_code(' ') << d.what;
-
-    if (verbose_message || d.which != RuntimeErrorType::validate
-        || d.what.empty())
-    {
-        msg << '\n' << color_code('W') << d.file;
-=======
     msg << "celeritas: " << color_code('R')
         << (d.which.empty() ? "unknown" : d.which)
         << " error: " << color_code(' ');
@@ -87,19 +78,14 @@
     {
         msg << '\n'
             << color_code('W') << (d.file.empty() ? "unknown source" : d.file);
->>>>>>> 225cba42
         if (d.line)
         {
             msg << ':' << d.line;
         }
-<<<<<<< HEAD
-        msg << ':' << color_code(' ') << " '" << d.condition << "' failed";
-=======
         if (!d.condition.empty())
         {
             msg << ':' << color_code(' ') << " '" << d.condition << "' failed";
         }
->>>>>>> 225cba42
     }
 
     return msg.str();
