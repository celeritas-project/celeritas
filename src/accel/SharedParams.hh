--- conflicted
+++ resolved
@@ -41,10 +41,7 @@
     //!@}
 
   public:
-<<<<<<< HEAD
-=======
     // Default constructors, assignment, destructor
->>>>>>> 82315202
     SharedParams() = default;
     SharedParams(SharedParams&&)                 = default;
     SharedParams(const SharedParams&)            = default;
@@ -67,14 +64,10 @@
   private:
     //// DATA ////
 
-<<<<<<< HEAD
     std::shared_ptr<CoreParams>         params_;
     std::shared_ptr<detail::HitManager> hit_manager_;
     std::shared_ptr<StepCollector>      step_collector_;
-=======
-    std::shared_ptr<CoreParams> params_;
-    std::string                 output_filename_;
->>>>>>> 82315202
+    std::string                         output_filename_;
 
     //// HELPER FUNCTIONS ////
 
