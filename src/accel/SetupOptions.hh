--- conflicted
+++ resolved
@@ -34,14 +34,6 @@
     std::string geometry_file;
     std::string hepmc3_file;
 
-<<<<<<< HEAD
-    size_type max_num_tracks{};
-    size_type max_num_events{};
-    size_type max_steps = no_max_steps();
-    size_type initializer_capacity{};
-    real_type secondary_stack_factor{};
-    bool      sync{};
-=======
     //!@{
     //! \name Celeritas stepper options
     //! Number of track "slots" to be transported simultaneously
@@ -63,7 +55,6 @@
     size_type cuda_stack_size{};
     size_type cuda_heap_size{};
     //!@}
->>>>>>> 22a47705
 };
 
 //---------------------------------------------------------------------------//
