//----------------------------------*-C++-*----------------------------------//
// Copyright 2023 UT-Battelle, LLC, and other Celeritas developers.
// See the top-level COPYRIGHT file for details.
// SPDX-License-Identifier: (Apache-2.0 OR MIT)
//---------------------------------------------------------------------------//
//! \file accel/AlongStepFactory.hh
//---------------------------------------------------------------------------//
#pragma once

#include <memory>

#include "celeritas/geo/GeoParamsFwd.hh"
#include "celeritas/global/ActionInterface.hh"

namespace celeritas
{
struct ImportData;
class CutoffParams;
class FluctuationParams;
class GeoMaterialParams;
class MaterialParams;
class ParticleParams;
class PhysicsParams;

//---------------------------------------------------------------------------//
/*!
 * Input argument to the AlongStepFactory interface.
 *
 * When passed to a factory instance, all member data will be set (so the
 * instance will be 'true').
 *
 * Most of these classes have been forward-declared because they simply need to
 * be passed along to another class's constructor.
 */
struct AlongStepFactoryInput
{
    ActionId action_id;

    std::shared_ptr<GeoParams const> geometry;
    std::shared_ptr<MaterialParams const> material;
    std::shared_ptr<GeoMaterialParams const> geomaterial;
    std::shared_ptr<ParticleParams const> particle;
    std::shared_ptr<CutoffParams const> cutoff;
    std::shared_ptr<PhysicsParams const> physics;
    std::shared_ptr<ImportData const> imported;

    //! True if all data is assigned
    explicit operator bool() const
    {
        return action_id && geometry && material && geomaterial && particle
               && cutoff && physics && imported;
    }
};

//---------------------------------------------------------------------------//
/*!
 * Helper class for emitting an AlongStep action.
 *
 * Currently Celeritas accepts a single along-step action (i.e., the same
 * stepper is used for both neutral and charged particles, across all energies
 * and regions of the problem). The along-step action is a single GPU
 * kernel that combines the field stepper selection, the magnetic field,
 * slowing-down calculation, multiple scattering, and energy loss fluctuations.
 *
 * The factory will be called from the thread that initializes \c SharedParams.
 * Instead of a daughter class, you can provide any function-like object that
 * has the same interface.
 *
 * Celeritas provides a few "default" configurations of along-step actions in
 * `celeritas/global/alongstep`.
 */
class AlongStepFactoryInterface
{
  public:
    //!@{
    //! \name Type aliases
<<<<<<< HEAD
    using argument_type = const AlongStepFactoryInput&;
    using result_type   = std::shared_ptr<const ExplicitActionInterface>;
=======
    using argument_type = AlongStepFactoryInput const&;
    using result_type = std::shared_ptr<ExplicitActionInterface const>;
>>>>>>> 22755001
    //!@}

  public:
    virtual ~AlongStepFactoryInterface() = default;

    // Emit an along-step action
    virtual result_type operator()(argument_type input) const = 0;
};

//---------------------------------------------------------------------------//
}  // namespace celeritas<|MERGE_RESOLUTION|>--- conflicted
+++ resolved
@@ -74,13 +74,8 @@
   public:
     //!@{
     //! \name Type aliases
-<<<<<<< HEAD
-    using argument_type = const AlongStepFactoryInput&;
-    using result_type   = std::shared_ptr<const ExplicitActionInterface>;
-=======
     using argument_type = AlongStepFactoryInput const&;
     using result_type = std::shared_ptr<ExplicitActionInterface const>;
->>>>>>> 22755001
     //!@}
 
   public:
