//----------------------------------*-C++-*----------------------------------//
// Copyright 2022 UT-Battelle, LLC, and other Celeritas developers.
// See the top-level COPYRIGHT file for details.
// SPDX-License-Identifier: (Apache-2.0 OR MIT)
//---------------------------------------------------------------------------//
//! \file accel/SharedParams.cc
//---------------------------------------------------------------------------//
#include "SharedParams.hh"

#include <CLHEP/Random/Random.h>
#include <G4AutoLock.hh>
#include <G4TransportationManager.hh>

#include "corecel/Assert.hh"
#include "corecel/io/Logger.hh"
#include "corecel/io/OutputInterfaceAdapter.hh"
#include "corecel/io/OutputManager.hh"
#include "corecel/io/ScopedTimeLog.hh"
#include "corecel/sys/Device.hh"
#include "celeritas/ext/GeantImporter.hh"
#include "celeritas/geo/GeoMaterialParams.hh"
#include "celeritas/geo/GeoParams.hh"
#include "celeritas/global/ActionRegistry.hh"
#include "celeritas/global/CoreParams.hh"
#include "celeritas/global/alongstep/AlongStepGeneralLinearAction.hh"
#include "celeritas/io/ImportProcess.hh"
#include "celeritas/mat/MaterialParams.hh"
#include "celeritas/phys/CutoffParams.hh"
#include "celeritas/phys/ParticleParams.hh"
#include "celeritas/phys/PhysicsParams.hh"
#include "celeritas/phys/ProcessBuilder.hh"
#include "celeritas/random/RngParams.hh"
#include "celeritas/track/TrackInitParams.hh"
#include "celeritas/user/StepCollector.hh"

#include "SetupOptions.hh"
#include "detail/HitManager.hh"

#if CELERITAS_USE_JSON
#    include "corecel/io/BuildOutput.hh"
#    include "corecel/sys/DeviceIO.json.hh"
#    include "corecel/sys/Environment.hh"
#    include "corecel/sys/EnvironmentIO.json.hh"
#    include "corecel/sys/KernelRegistry.hh"
#    include "corecel/sys/KernelRegistryIO.json.hh"
#    include "celeritas/global/ActionRegistryOutput.hh"
#    include "celeritas/phys/PhysicsParamsOutput.hh"
#endif

namespace celeritas
{
//---------------------------------------------------------------------------//
//! Default destructor
SharedParams::~SharedParams() = default;

//---------------------------------------------------------------------------//
/*!
 * Thread-safe setup of Celeritas using Geant4 data.
 *
 * This is a separate step from construction because it has to happen at the
 * beginning of the run, not when user classes are created. It should be called
 * from all threads to ensure that construction is complete locally.
 */
void SharedParams::Initialize(const SetupOptions& options)
{
    if (Device::num_devices() > 0)
    {
        // Initialize CUDA (you'll need to use CUDA environment variables to
        // control the preferred device)
        celeritas::activate_device(Device{0});

        // Heap size must be set before creating VecGeom device instance; and
        // let's just set the stack size as well
        if (options.cuda_stack_size > 0)
        {
            celeritas::set_cuda_stack_size(options.cuda_stack_size);
        }
        if (options.cuda_heap_size > 0)
        {
            celeritas::set_cuda_heap_size(options.cuda_heap_size);
        }
    }

    if (!*this)
    {
        // Maybe the first thread to run: build and store core params
        this->locked_initialize(options);
    }
    CELER_ENSURE(*this);
}

//---------------------------------------------------------------------------//
/*!
 * Clear shared data after writing out diagnostics.
 *
 * This must be executed exactly *once* across all threads and at the end of
 * the run.
 */
void SharedParams::Finalize()
{
    CELER_EXPECT(*this);

    if (!output_filename_.empty())
    {
#if CELERITAS_USE_JSON
        CELER_LOG(info) << "Writing Celeritas output to \"" << output_filename_
                        << '"';
        OutputManager output;

        // System diagnostics
        output.insert(OutputInterfaceAdapter<Device>::from_const_ref(
            OutputInterface::Category::system, "device", celeritas::device()));
        output.insert(OutputInterfaceAdapter<KernelRegistry>::from_const_ref(
            OutputInterface::Category::system,
            "kernels",
            celeritas::kernel_registry()));
        output.insert(OutputInterfaceAdapter<Environment>::from_const_ref(
            OutputInterface::Category::system,
            "environ",
            celeritas::environment()));
        output.insert(std::make_shared<BuildOutput>());

        // Problem diagnostics
        output.insert(
            std::make_shared<PhysicsParamsOutput>(params_->physics()));
        output.insert(
            std::make_shared<ActionRegistryOutput>(params_->action_reg()));

        std::ofstream outf(output_filename_);
        CELER_VALIDATE(outf,
                       << "failed to open output file at \""
                       << output_filename_ << '"');
        output.output(&outf);
#else
        CELER_LOG(warning) << "JSON support is not enabled, so no output will "
                              "be written to \""
                           << output_filename_ << '"';
#endif
    }

    // Reset all data
    CELER_LOG_LOCAL(debug) << "Resetting shared parameters";
    *this = {};

    CELER_ENSURE(!*this);
}

//---------------------------------------------------------------------------//
/*!
 * Construct from setup options in a thread-safe manner.
 */
void SharedParams::locked_initialize(const SetupOptions& options)
{
    static G4Mutex mutex = G4MUTEX_INITIALIZER;
    G4AutoLock     lock(&mutex);

    if (*this)
    {
        // Some other thread constructed params between the thread-unsafe check
        // and this thread-safe check
        return;
    }

    CELER_LOG_LOCAL(status) << "Initializing Celeritas";
    ScopedTimeLog scoped_time;

    celeritas::GeantImporter load_geant_data(
        G4TransportationManager::GetTransportationManager()
            ->GetNavigatorForTracking()
            ->GetWorldVolume());

    auto imported = load_geant_data();
    CELER_ASSERT(imported);

    CoreParams::Input params;

    // Create action manager
    {
        params.action_reg = std::make_shared<ActionRegistry>();
    }

    // Load geometry
    {
        // TODO: export GDML through Geant4 to temporary file
        params.geometry = std::make_shared<GeoParams>(options.geometry_file);
    }

    // Load materials
    {
        params.material = MaterialParams::from_import(imported);
    }

    // Create geometry/material coupling
    {
        params.geomaterial = GeoMaterialParams::from_import(
            imported, params.geometry, params.material);
    }

    // Construct particle params
    {
        params.particle = ParticleParams::from_import(imported);
    }

    // Construct cutoffs
    {
        params.cutoff = CutoffParams::from_import(
            imported, params.particle, params.material);
    }

    // Load physics: create individual processes with make_shared
    {
        PhysicsParams::Input input;
        input.particles       = params.particle;
        input.materials       = params.material;
        input.action_registry = params.action_reg.get();

        input.options.linear_loss_limit = imported.em_params.linear_loss_limit;
        input.options.secondary_stack_factor = options.secondary_stack_factor;

        {
            ProcessBuilder::Options opts;
            ProcessBuilder          build_process(
                imported, opts, params.particle, params.material);

            std::set<ImportProcessClass> all_process_classes;
            for (const auto& p : imported.processes)
            {
                all_process_classes.insert(p.process_class);
            }
            for (auto p : all_process_classes)
            {
                input.processes.push_back(build_process(p));
            }
        }

        params.physics = std::make_shared<PhysicsParams>(std::move(input));
    }

    // TODO: different along-step kernels
    {
        // Create along-step action
        auto along_step = AlongStepGeneralLinearAction::from_params(
            params.action_reg->next_id(),
            *params.material,
            *params.particle,
            *params.physics,
            imported.em_params.energy_loss_fluct);
        params.action_reg->insert(along_step);
    }

    // Construct RNG params
    {
        params.rng
            = std::make_shared<RngParams>(CLHEP::HepRandom::getTheSeed());
    }

    // Construct track initialization params
    {
        TrackInitParams::Input input;
        input.capacity   = options.initializer_capacity;
        input.max_events = options.max_num_events;
        params.init      = std::make_shared<TrackInitParams>(input);
    }

    // Construct sensitive detector callback
<<<<<<< HEAD
    if (options.sd)
    {
        hit_manager_ = std::make_shared<detail::HitManager>(*params.geometry,
                                                            options.sd);
        step_collector_ = std::make_shared<StepCollector>(
            StepCollector::VecInterface{hit_manager_},
            params.geometry,
            params.action_reg.get());
=======
    {
        // TODO: interface for accepting other user hit callbacks
>>>>>>> 82315202
    }

    // Create params
    CELER_ASSERT(params);
    params_ = std::make_shared<CoreParams>(std::move(params));

    // Save other data as needed
    output_filename_ = options.output_file;
}

//---------------------------------------------------------------------------//
} // namespace celeritas<|MERGE_RESOLUTION|>--- conflicted
+++ resolved
@@ -263,7 +263,6 @@
     }
 
     // Construct sensitive detector callback
-<<<<<<< HEAD
     if (options.sd)
     {
         hit_manager_ = std::make_shared<detail::HitManager>(*params.geometry,
@@ -272,10 +271,6 @@
             StepCollector::VecInterface{hit_manager_},
             params.geometry,
             params.action_reg.get());
-=======
-    {
-        // TODO: interface for accepting other user hit callbacks
->>>>>>> 82315202
     }
 
     // Create params
