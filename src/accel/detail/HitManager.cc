//----------------------------------*-C++-*----------------------------------//
// Copyright 2022-2023 UT-Battelle, LLC, and other Celeritas developers.
// See the top-level COPYRIGHT file for details.
// SPDX-License-Identifier: (Apache-2.0 OR MIT)
//---------------------------------------------------------------------------//
//! \file accel/detail/HitManager.cc
//---------------------------------------------------------------------------//
#include "HitManager.hh"

#include <utility>
#include <G4LogicalVolumeStore.hh>
#include <G4RunManager.hh>
#include <G4Threading.hh>
#include <G4VSensitiveDetector.hh>

#include "celeritas_cmake_strings.h"
#include "corecel/cont/EnumArray.hh"
#include "corecel/cont/Range.hh"
#include "corecel/io/Join.hh"
#include "corecel/io/Logger.hh"
#include "celeritas/Types.hh"
#include "celeritas/ext/GeantSetup.hh"
#include "celeritas/ext/GeantVolumeMapper.hh"
#include "celeritas/geo/GeoParams.hh"  // IWYU pragma: keep
#include "accel/SetupOptions.hh"

#include "HitProcessor.hh"

namespace celeritas
{
namespace detail
{
namespace
{
//---------------------------------------------------------------------------//
void update_selection(StepPointSelection* selection,
                      SDSetupOptions::StepPoint const& options)
{
    selection->time = options.global_time;
    selection->pos = options.position;
    selection->energy = options.kinetic_energy;
}

//---------------------------------------------------------------------------//
}  // namespace

//---------------------------------------------------------------------------//
/*!
 * Map detector IDs on construction.
 */
HitManager::HitManager(GeoParams const& geo, SDSetupOptions const& setup)
    : nonzero_energy_deposition_(setup.ignore_zero_deposition)
    , locate_touchable_(setup.locate_touchable)
{
    CELER_EXPECT(setup.enabled);

    // Convert setup options to step data
    selection_.energy_deposition = setup.energy_deposition;
    update_selection(&selection_.points[StepPoint::pre], setup.pre);
    update_selection(&selection_.points[StepPoint::post], setup.post);
    if (locate_touchable_)
    {
        selection_.points[StepPoint::pre].pos = true;
        selection_.points[StepPoint::pre].dir = true;
    }

    // Logical volumes to pass to hit processor
    std::vector<G4LogicalVolume*> geant_vols;

    // Loop over all logical volumes and map detectors to Volume IDS
    GeantVolumeMapper g4_to_celer{geo};
    G4LogicalVolumeStore* lv_store = G4LogicalVolumeStore::GetInstance();
    CELER_ASSERT(lv_store);
    std::vector<G4LogicalVolume*> missing_lv;
    for (G4LogicalVolume* lv : *lv_store)
    {
        CELER_ASSERT(lv);

        // Check for sensitive detectors
        G4VSensitiveDetector* sd = lv->GetSensitiveDetector();
        if (!sd)
        {
            continue;
        }

        auto id = g4_to_celer(*lv);
<<<<<<< HEAD
        if (!id)
        {
            missing_lv.push_back(lv);
            continue;
        }
=======
        CELER_VALIDATE(id,
                       << "failed to find a unique " << celeritas_core_geo
                       << " volume corresponding to Geant4 volume '"
                       << lv->GetName() << "'");
>>>>>>> 5679856d
        CELER_LOG(debug) << "Mapped sensitive detector '" << sd->GetName()
                         << "' (logical volume '" << lv->GetName() << "') to "
                         << celeritas_core_geo << " volume '"
                         << geo.id_to_label(id) << "'";

        // Add Geant4 volume and corresponding volume ID to list
        geant_vols.push_back(lv);
        vecgeom_vols_.push_back(id);
    }
    CELER_VALIDATE(missing_lv.empty(),
                   << "failed to find unique " << celeritas_geometry
                   << " volume(s) corresponding to Geant4 volume(s) "
                   << join_stream(missing_lv.begin(),
                                  missing_lv.end(),
                                  ", ",
                                  [](std::ostream& os, G4LogicalVolume* lv) {
                                      os << '\'' << lv->GetName() << '\'';
                                  }));
    CELER_VALIDATE(!vecgeom_vols_.empty(),
                   << "no sensitive detectors were found");

    // Hit processors *must* be allocated on the thread they're used because of
    // geant4 thread-local SDs. There must be one per thread.
    auto* run_man = G4RunManager::GetRunManager();
    CELER_VALIDATE(run_man,
                   << "G4RunManager was not created before setting up "
                      "HitManager");
    processors_.resize(celeritas::get_num_threads(*run_man));

    geant_vols_ = std::make_shared<std::vector<G4LogicalVolume*>>(
        std::move(geant_vols));
    CELER_ENSURE(geant_vols_ && geant_vols_->size() == vecgeom_vols_.size());
}

//---------------------------------------------------------------------------//
//! Default destructor
HitManager::~HitManager() = default;

//---------------------------------------------------------------------------//
/*!
 * Map volume names to detector IDs and exclude tracks with no deposition.
 */
auto HitManager::filters() const -> Filters
{
    Filters result;

    for (auto didx : range<DetectorId::size_type>(vecgeom_vols_.size()))
    {
        result.detectors[vecgeom_vols_[didx]] = DetectorId{didx};
    }

    result.nonzero_energy_deposition = nonzero_energy_deposition_;

    return result;
}

//---------------------------------------------------------------------------//
/*!
 * Process detector tallies (CPU).
 */
void HitManager::process_steps(HostStepState state)
{
    auto&& process_hits = this->get_local_hit_processor(state.stream_id);
    process_hits(state.steps);
}

//---------------------------------------------------------------------------//
/*!
 * Process detector tallies (GPU).
 */
void HitManager::process_steps(DeviceStepState state)
{
    auto&& process_hits = this->get_local_hit_processor(state.stream_id);
    process_hits(state.steps);
}

//---------------------------------------------------------------------------//
/*!
 * Destroy local data to avoid Geant4 crashes.
 *
 * This deallocates the local hit processor on the Geant4 thread that was
 * active when allocating it. This is necessary because Geant4 has thread-local
 * allocators that crash if trying to deallocate data allocated on another
 * thread.
 */
void HitManager::finalize()
{
    CELER_LOG_LOCAL(debug) << "Deallocating hit processor";
    int local_thread = G4Threading::G4GetThreadId();
    CELER_ASSERT(static_cast<std::size_t>(local_thread) < processors_.size());
    processors_[local_thread].reset();
}

//---------------------------------------------------------------------------//
/*!
 * Ensure the local hit processor exists, and return it.
 */
HitProcessor& HitManager::get_local_hit_processor(StreamId sid)
{
    CELER_EXPECT(sid.get()
                 == static_cast<size_type>(G4Threading::G4GetThreadId()));
    CELER_EXPECT(sid < processors_.size());

    if (CELER_UNLIKELY(!processors_[sid.unchecked_get()]))
    {
        CELER_LOG_LOCAL(debug) << "Allocating hit processor";
        // Allocate the hit processor locally
        processors_[sid.unchecked_get()] = std::make_unique<HitProcessor>(
            geant_vols_, selection_, locate_touchable_);
    }
    return *processors_[sid.unchecked_get()];
}

//---------------------------------------------------------------------------//
}  // namespace detail
}  // namespace celeritas<|MERGE_RESOLUTION|>--- conflicted
+++ resolved
@@ -84,18 +84,11 @@
         }
 
         auto id = g4_to_celer(*lv);
-<<<<<<< HEAD
         if (!id)
         {
             missing_lv.push_back(lv);
             continue;
         }
-=======
-        CELER_VALIDATE(id,
-                       << "failed to find a unique " << celeritas_core_geo
-                       << " volume corresponding to Geant4 volume '"
-                       << lv->GetName() << "'");
->>>>>>> 5679856d
         CELER_LOG(debug) << "Mapped sensitive detector '" << sd->GetName()
                          << "' (logical volume '" << lv->GetName() << "') to "
                          << celeritas_core_geo << " volume '"
@@ -106,7 +99,7 @@
         vecgeom_vols_.push_back(id);
     }
     CELER_VALIDATE(missing_lv.empty(),
-                   << "failed to find unique " << celeritas_geometry
+                   << "failed to find unique " << celeritas_core_geo
                    << " volume(s) corresponding to Geant4 volume(s) "
                    << join_stream(missing_lv.begin(),
                                   missing_lv.end(),
