//----------------------------------*-C++-*----------------------------------//
// Copyright 2023 UT-Battelle, LLC, and other Celeritas developers.
// See the top-level COPYRIGHT file for details.
// SPDX-License-Identifier: (Apache-2.0 OR MIT)
//---------------------------------------------------------------------------//
//! \file celeritas/track/detail/TrackSortUtils.cc
//---------------------------------------------------------------------------//
#include "TrackSortUtils.hh"

#include <algorithm>
#include <numeric>
#include <random>

#include "corecel/data/Collection.hh"

namespace celeritas
{
namespace detail
{
namespace
{
//---------------------------------------------------------------------------//

template<class T>
using ThreadItems
    = Collection<T, Ownership::reference, MemSpace::host, ThreadId>;

using TrackSlots = ThreadItems<TrackSlotId::size_type>;

template<class F>
void partition_impl(TrackSlots const& track_slots, F&& func, StreamId)
{
    auto* start = track_slots.data().get();
    std::partition(start, start + track_slots.size(), std::forward<F>(func));
}

//---------------------------------------------------------------------------//

template<class F>
void sort_impl(TrackSlots const& track_slots, F&& func, StreamId)
{
    auto* start = track_slots.data().get();
    std::sort(start, start + track_slots.size(), std::forward<F>(func));
}

// PRE: action_accessor is sorted, i.e. i <= j ==> action_accessor(i) <=
// action_accessor(j)
template<class F>
void count_tracks_per_action_impl(Span<ThreadId> offsets,
                                  size_type size,
                                  F&& action_accessor)
{
    std::fill(offsets.begin(), offsets.end(), ThreadId{});

    // won't initialize 1st action range
#pragma omp parallel for
    for (size_type i = 1; i < size; ++i)
    {
        ActionId current_action = action_accessor(ThreadId{i});
        if (!current_action)
            continue;

        if (current_action != action_accessor(ThreadId{i - 1}))
        {
            offsets[current_action.get()] = ThreadId{i};
        }
    }

    // needed if the first action range has only one element
    if (ActionId first = action_accessor(ThreadId{0}))
    {
        offsets[first.get()] = ThreadId{0};
    }
    backfill_action_count(offsets, size);
}

//---------------------------------------------------------------------------//
}  // namespace

//---------------------------------------------------------------------------//
/*!
 * Initialize default threads to track_slots mapping, track_slots[i] = i
 */
template<>
void fill_track_slots<MemSpace::host>(Span<TrackSlotId::size_type> track_slots)
{
    std::iota(track_slots.data(), track_slots.data() + track_slots.size(), 0);
}

/*!
 * Shuffle track slots
 */
template<>
void shuffle_track_slots<MemSpace::host>(Span<TrackSlotId::size_type> track_slots)
{
    unsigned int seed = track_slots.size();
    std::mt19937 g{seed};
    std::shuffle(track_slots.begin(), track_slots.end(), g);
}

//---------------------------------------------------------------------------//
/*!
 * Sort or partition tracks.
 */
void sort_tracks(HostRef<CoreStateData> const& states, TrackOrder order)
{
    switch (order)
    {
        case TrackOrder::partition_status:
            return partition_impl(states.track_slots,
                                  alive_predicate{states.sim.status.data()},
                                  states.stream_id);
        case TrackOrder::sort_along_step_action:
            sort_impl(
                states.track_slots,
<<<<<<< HEAD
                along_action_comparator{states.sim.along_step_action.data()});
            return;
        case TrackOrder::sort_step_limit_action:
            sort_impl(states.track_slots,
                      step_limit_comparator{states.sim.step_limit.data()});
            return;
=======
                along_action_comparator{states.sim.along_step_action.data()},
                states.stream_id);
        case TrackOrder::sort_step_limit_action:
            return sort_impl(
                states.track_slots,
                step_limit_comparator{states.sim.step_limit.data()},
                states.stream_id);
>>>>>>> 64028fa9
        default:
            CELER_ASSERT_UNREACHABLE();
    }
}

//---------------------------------------------------------------------------//
/*!
 * Count tracks associated to each action that was used to sort them, specified
 * by order. Result is written in the output parameter offsets which sould be
 * of size num_actions + 1.
 */
template<>
void count_tracks_per_action<MemSpace::host>(
    HostRef<CoreStateData> const& states,
    Span<ThreadId> offsets,
    Collection<ThreadId, Ownership::value, MemSpace::host, ActionId>&,
    TrackOrder order)
{
    switch (order)
    {
        case TrackOrder::sort_along_step_action:
            return count_tracks_per_action_impl(
                offsets,
                states.size(),
                along_step_action_accessor{states.sim.along_step_action.data(),
                                           states.track_slots.data()});
        case TrackOrder::sort_step_limit_action:
            return count_tracks_per_action_impl(
                offsets,
                states.size(),
                step_limit_action_accessor{states.sim.step_limit.data(),
                                           states.track_slots.data()});
        default:
            return;
    }
}

void backfill_action_count(Span<ThreadId> offsets, size_type size)
{
    // offsets.size() == num_actions + 1, have the last offsets be the # of
    // tracks for backfilling correct values in case the last actions are not
    // present
    offsets.back() = ThreadId{size};

    // in case some actions were not found, have them "start" at the next
    // action offset.
    for (auto thread_id = offsets.end() - 2; thread_id >= offsets.begin();
         --thread_id)
    {
        if (*thread_id == ThreadId{})
        {
            *thread_id = *(thread_id + 1);
        }
    }
}

//---------------------------------------------------------------------------//
}  // namespace detail
}  // namespace celeritas<|MERGE_RESOLUTION|>--- conflicted
+++ resolved
@@ -111,16 +111,8 @@
                                   alive_predicate{states.sim.status.data()},
                                   states.stream_id);
         case TrackOrder::sort_along_step_action:
-            sort_impl(
+            return sort_impl(
                 states.track_slots,
-<<<<<<< HEAD
-                along_action_comparator{states.sim.along_step_action.data()});
-            return;
-        case TrackOrder::sort_step_limit_action:
-            sort_impl(states.track_slots,
-                      step_limit_comparator{states.sim.step_limit.data()});
-            return;
-=======
                 along_action_comparator{states.sim.along_step_action.data()},
                 states.stream_id);
         case TrackOrder::sort_step_limit_action:
@@ -128,7 +120,6 @@
                 states.track_slots,
                 step_limit_comparator{states.sim.step_limit.data()},
                 states.stream_id);
->>>>>>> 64028fa9
         default:
             CELER_ASSERT_UNREACHABLE();
     }
