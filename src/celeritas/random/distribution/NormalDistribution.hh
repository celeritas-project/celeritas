--- conflicted
+++ resolved
@@ -88,14 +88,9 @@
         return std::fma(spare_, stddev_, mean_);
     }
 
-<<<<<<< HEAD
-    real_type theta = 2 * constants::pi * generate_canonical<real_type>(rng);
-    real_type r = std::sqrt(-2 * std::log(generate_canonical<real_type>(rng)));
-=======
-    constexpr auto twopi = static_cast<real_type>(2 * m_pi);
+    constexpr auto twopi = static_cast<RealType>(2 * m_pi);
     real_type theta = twopi * generate_canonical<RealType>(rng);
     real_type r = std::sqrt(-2 * std::log(generate_canonical<RealType>(rng)));
->>>>>>> 4e60457e
     spare_ = r * std::cos(theta);
     has_spare_ = true;
     return std::fma(r * std::sin(theta), stddev_, mean_);
