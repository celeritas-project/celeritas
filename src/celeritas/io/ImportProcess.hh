//----------------------------------*-C++-*----------------------------------//
// Copyright 2020-2023 UT-Battelle, LLC, and other Celeritas developers.
// See the top-level COPYRIGHT file for details.
// SPDX-License-Identifier: (Apache-2.0 OR MIT)
//---------------------------------------------------------------------------//
//! \file celeritas/io/ImportProcess.hh
//---------------------------------------------------------------------------//
#pragma once

#include <map>
#include <string>
#include <vector>

#include "corecel/Macros.hh"
// IWYU pragma: begin_exports
#include "celeritas/io/ImportModel.hh"
#include "celeritas/io/ImportPhysicsTable.hh"
#include "celeritas/io/ImportPhysicsVector.hh"
// IWYU pragma: end_exports

namespace celeritas
{
//---------------------------------------------------------------------------//
/*!
 * Category of physics process.
 *
 * See Geant4's G4ProcessType.hh for the equivalent enum.
 */
enum class ImportProcessType
{
    other,
    not_defined [[deprecated]] = other,
    transportation,
    electromagnetic,
    optical,
    hadronic,
    photolepton_hadron,
    decay,
    general,
    parameterisation,
    user_defined,
    parallel,
    phonon,
    ucn,
    size_
};

//---------------------------------------------------------------------------//
/*!
 * Enumerator for the available physics processes.
 *
 * This enum was created to safely access the many physics tables imported.
 */
enum class ImportProcessClass
{
    other,
    unknown [[deprecated]] = other,
    // EM
    ion_ioni,
    msc,
    h_ioni,
    h_brems,
    h_pair_prod,
    coulomb_scat,
    e_ioni,
    e_brems,
    photoelectric,
    compton,
    conversion,
    rayleigh,
    annihilation,
    mu_ioni,
    mu_brems,
    mu_pair_prod,
    size_
};

//---------------------------------------------------------------------------//
/*!
<<<<<<< HEAD
=======
 * Enumerator for the available physics models.
 *
 * This enum was created to safely access the many imported physics tables.
 */
enum class ImportModelClass
{
    other,
    unknown [[deprecated]] = other,
    bragg_ion,
    bethe_bloch,
    urban_msc,
    icru_73_qo,
    wentzel_VI_uni,
    h_brems,
    h_pair_prod,
    e_coulomb_scattering,
    bragg,
    moller_bhabha,
    e_brems_sb,
    e_brems_lpm,
    e_plus_to_gg,
    livermore_photoelectric,
    klein_nishina,
    bethe_heitler,
    bethe_heitler_lpm,
    livermore_rayleigh,
    mu_bethe_bloch,
    mu_brems,
    mu_pair_prod,
    size_
};

//---------------------------------------------------------------------------//
/*!
>>>>>>> 4e8acc7c
 * Store physics process data.
 *
 * \sa ImportData
 *
 * \note
 * \c ImportPhysicsTable is process and type (lambda, dedx, and so
 * on) dependent, with each table type including physics vectors for all
 * materials. Therefore, the physics vector of a given material is retrieved
 * by finding the appropriate \c table_type in the \c tables vector and
 * selecting the material: \c table.physics_vectors.at(material_id) .
 */
struct ImportProcess
{
    int particle_pdg{0};
    int secondary_pdg{0};
    ImportProcessType process_type{ImportProcessType::size_};
    ImportProcessClass process_class{ImportProcessClass::size_};
    std::vector<ImportModel> models;
    std::vector<ImportPhysicsTable> tables;

    explicit operator bool() const
    {
        return particle_pdg != 0 && process_type != ImportProcessType::size_
               && process_class != ImportProcessClass::size_ && !models.empty();
    }
};

//---------------------------------------------------------------------------//
// FREE FUNCTIONS
//---------------------------------------------------------------------------//

// Get the string form of one of the enumerations.
char const* to_cstring(ImportProcessType value);
char const* to_cstring(ImportProcessClass value);

// Get the default Geant4 process name
char const* to_geant_name(ImportProcessClass value);
// Convert a Geant4 process name to an IPC (throw RuntimeError if unsupported)
ImportProcessClass geant_name_to_import_process_class(std::string const& s);

//---------------------------------------------------------------------------//
}  // namespace celeritas<|MERGE_RESOLUTION|>--- conflicted
+++ resolved
@@ -77,43 +77,6 @@
 
 //---------------------------------------------------------------------------//
 /*!
-<<<<<<< HEAD
-=======
- * Enumerator for the available physics models.
- *
- * This enum was created to safely access the many imported physics tables.
- */
-enum class ImportModelClass
-{
-    other,
-    unknown [[deprecated]] = other,
-    bragg_ion,
-    bethe_bloch,
-    urban_msc,
-    icru_73_qo,
-    wentzel_VI_uni,
-    h_brems,
-    h_pair_prod,
-    e_coulomb_scattering,
-    bragg,
-    moller_bhabha,
-    e_brems_sb,
-    e_brems_lpm,
-    e_plus_to_gg,
-    livermore_photoelectric,
-    klein_nishina,
-    bethe_heitler,
-    bethe_heitler_lpm,
-    livermore_rayleigh,
-    mu_bethe_bloch,
-    mu_brems,
-    mu_pair_prod,
-    size_
-};
-
-//---------------------------------------------------------------------------//
-/*!
->>>>>>> 4e8acc7c
  * Store physics process data.
  *
  * \sa ImportData
