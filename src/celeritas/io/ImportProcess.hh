--- conflicted
+++ resolved
@@ -150,15 +150,8 @@
 
     explicit operator bool() const
     {
-<<<<<<< HEAD
-        return process_type != ImportProcessType::not_defined
-               && process_class != ImportProcessClass::unknown
-               && !models.empty();
-=======
         return process_type != ImportProcessType::size_
-               && process_class != ImportProcessClass::size_ && !models.empty()
-               && !tables.empty();
->>>>>>> cb50d5fd
+               && process_class != ImportProcessClass::size_ && !models.empty();
     }
 };
 
