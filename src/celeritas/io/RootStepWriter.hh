--- conflicted
+++ resolved
@@ -11,11 +11,7 @@
 
 #include "celeritas_config.h"
 #include "corecel/Assert.hh"
-<<<<<<< HEAD
-#include "celeritas/ext/detail/RootUniquePtr.hh"
-=======
 #include "celeritas/ext/RootUniquePtr.hh"
->>>>>>> 1924db50
 #include "celeritas/io/RootFileManager.hh"
 #include "celeritas/phys/ParticleParams.hh"
 #include "celeritas/user/StepInterface.hh"
@@ -112,14 +108,9 @@
     SPRootFileManager root_manager_;
     SPParticleParams particles_;
     StepSelection selection_;
-<<<<<<< HEAD
-    detail::RootUniquePtr<TTree> tstep_tree_;
-    TStepData tstep_;  // Members are passed as refs to the TTree branches
-    std::function<bool(TStepData const&)> filter_;
-=======
     UPRootWritable<TTree> tstep_tree_;
     TStepData tstep_;  // Members are used as refs of the TTree branches
->>>>>>> 1924db50
+    std::function<bool(TStepData const&)> filter_;
 };
 
 //---------------------------------------------------------------------------//
