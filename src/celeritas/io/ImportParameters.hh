//----------------------------------*-C++-*----------------------------------//
// Copyright 2021-2024 UT-Battelle, LLC, and other Celeritas developers.
// See the top-level COPYRIGHT file for details.
// SPDX-License-Identifier: (Apache-2.0 OR MIT)
//---------------------------------------------------------------------------//
//! \file celeritas/io/ImportParameters.hh
//---------------------------------------------------------------------------//
#pragma once

#include <unordered_map>

#include "celeritas/Types.hh"
#include "celeritas/Units.hh"

#include "ImportUnits.hh"

namespace celeritas
{
//---------------------------------------------------------------------------//
/*!
 * Common electromagnetic physics parameters (see G4EmParameters.hh).
 *
 * \note Geant4 v11 removed the Spline() option from G4EmParameters.hh.
 * \note The Geant4 MSC models use the values in \c G4EmParameters as the
 * defaults; however, the MSC parameters can also be set directly using the
 * model setter methods (there is no way to retrieve the values from the model
 * in that case).
 */
struct ImportEmParameters
{
#ifndef SWIG
    static constexpr auto energy_units{ImportUnits::mev};
#endif

    //! Energy loss fluctuation
    bool energy_loss_fluct{false};
    //! LPM effect for bremsstrahlung and pair production
    bool lpm{true};
    //! Integral cross section rejection
    bool integral_approach{true};
    //! Slowing down threshold for linearity assumption
    double linear_loss_limit{0.01};
    //! Lowest e-/e+ kinetic energy [MeV]
    double lowest_electron_energy{0.001};
    //! Whether auger emission should be enabled (valid only for relaxation)
    bool auger{false};
<<<<<<< HEAD
    //! MSC geometry factor
    double msc_geom_factor{2.5};
=======
    //! MSC step limit algorithm
    MscStepLimitAlgorithm msc_step_algorithm{MscStepLimitAlgorithm::safety};
>>>>>>> 7a539947
    //! MSC range factor for e-/e+
    double msc_range_factor{0.04};
    //! MSC safety factor
    double msc_safety_factor{0.6};
    //! MSC lambda limit [length]
    double msc_lambda_limit{1 * units::millimeter};
    //! Kill secondaries below production cut
    bool apply_cuts{false};
    //! Nuclear screening factor for single/multiple Coulomb scattering
    double screening_factor{1};

    //! Whether parameters are assigned and valid
    explicit operator bool() const
    {
        return linear_loss_limit > 0 && lowest_electron_energy > 0
<<<<<<< HEAD
               && msc_geom_factor >= 1 && msc_range_factor > 0
               && msc_range_factor < 1 && msc_safety_factor >= 0.1
               && msc_lambda_limit > 0 && screening_factor > 0;
=======
               && msc_step_algorithm != MscStepLimitAlgorithm::size_
               && msc_range_factor > 0 && msc_range_factor < 1
               && msc_safety_factor >= 0.1 && msc_lambda_limit > 0
               && screening_factor > 0;
>>>>>>> 7a539947
    }
};

//---------------------------------------------------------------------------//
/*!
 * Particle-dependent parameters for killing looping tracks.
 */
struct ImportLoopingThreshold
{
#ifndef SWIG
    static constexpr auto energy_units{ImportUnits::mev};
#endif

    //! Number of steps a higher-energy looping track takes before it's killed
    int threshold_trials{10};
    //! Energy below which looping tracks are immediately killed [MeV]
    double important_energy{250};

    //! Whether parameters are assigned and valid
    explicit operator bool() const
    {
        return threshold_trials > 0 && important_energy >= 0;
    }
};

//---------------------------------------------------------------------------//
/*!
 * Parameters related to transportation.
 *
 * The looping thresholds are particle-dependent and stored in a map where the
 * keys are the PDG number.
 */
struct ImportTransParameters
{
    //!@{
    //! \name Type aliases
    using PDGInt = int;
    using ImportLoopingMap = std::unordered_map<PDGInt, ImportLoopingThreshold>;
    //!@}

    //! Thresholds for killing looping tracks
    ImportLoopingMap looping;
    //! Maximum number of substeps in the field propagator
    int max_substeps{1000};

    //! Whether parameters are assigned and valid
    explicit operator bool() const
    {
        return max_substeps >= 0 && !looping.empty();
    }
};

//---------------------------------------------------------------------------//
}  // namespace celeritas<|MERGE_RESOLUTION|>--- conflicted
+++ resolved
@@ -44,13 +44,10 @@
     double lowest_electron_energy{0.001};
     //! Whether auger emission should be enabled (valid only for relaxation)
     bool auger{false};
-<<<<<<< HEAD
     //! MSC geometry factor
     double msc_geom_factor{2.5};
-=======
     //! MSC step limit algorithm
     MscStepLimitAlgorithm msc_step_algorithm{MscStepLimitAlgorithm::safety};
->>>>>>> 7a539947
     //! MSC range factor for e-/e+
     double msc_range_factor{0.04};
     //! MSC safety factor
@@ -66,16 +63,10 @@
     explicit operator bool() const
     {
         return linear_loss_limit > 0 && lowest_electron_energy > 0
-<<<<<<< HEAD
+               && msc_step_algorithm != MscStepLimitAlgorithm::size_
                && msc_geom_factor >= 1 && msc_range_factor > 0
                && msc_range_factor < 1 && msc_safety_factor >= 0.1
                && msc_lambda_limit > 0 && screening_factor > 0;
-=======
-               && msc_step_algorithm != MscStepLimitAlgorithm::size_
-               && msc_range_factor > 0 && msc_range_factor < 1
-               && msc_safety_factor >= 0.1 && msc_lambda_limit > 0
-               && screening_factor > 0;
->>>>>>> 7a539947
     }
 };
 
