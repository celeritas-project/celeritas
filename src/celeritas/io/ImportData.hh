//----------------------------------*-C++-*----------------------------------//
// Copyright 2021-2022 UT-Battelle, LLC, and other Celeritas developers.
// See the top-level COPYRIGHT file for details.
// SPDX-License-Identifier: (Apache-2.0 OR MIT)
//---------------------------------------------------------------------------//
//! \file celeritas/io/ImportData.hh
//---------------------------------------------------------------------------//
#pragma once

#include <vector>

#include "ImportAtomicRelaxation.hh"
#include "ImportElement.hh"
#include "ImportLivermorePE.hh"
#include "ImportMaterial.hh"
#include "ImportParticle.hh"
#include "ImportProcess.hh"
#include "ImportSBTable.hh"
#include "ImportVolume.hh"

namespace celeritas
{
//---------------------------------------------------------------------------//
/*!
 * Enumerator for EM parameters (see G4EmParameters.hh).
 *
 * \note Geant4 v11 removed the Spline() option from G4EmParameters.hh.
 */
enum class ImportEmParameter
{
    energy_loss_fluct, //!< Energy loss fluctuation flag
    lpm,               //!< LPM effect flag (bremsstrahlung, pair production)
    integral_approach, //!< Integral approach flag
    linear_loss_limit, //!< Linear loss limit
    bins_per_decade,   //!< Cross-section table binning
    min_table_energy,  //!< Cross-section table minimum kinetic energy [MeV]
    max_table_energy,  //!< Cross-section table maximum kinetic energy [MeV]
};

//---------------------------------------------------------------------------//
/*!
 * Import all the needed data from external sources (currently Geant4).
 *
 * All the data imported to Celeritas is stored in this single entity. This
 * struct can be used in memory or recorded in a ROOT TBranch as a single TTree
 * entry, which will be read by \c RootImporter to load the data into
 * Celeritas. Currently, the TTree and TBranch names are hardcoded as \e
 * geant4_data and \e ImportData in \c RootImporter .
 *
 * Each entity's id is defined by its vector position. An \c ImportElement with
 * id = 3 is stored at \c elements.at(3) . Same for materials and volumes.
 *
 * Seltzer-Berger, Livermore PE, and atomic relaxation data are loaded based on
 * atomic numbers, and thus are stored in maps. To retrieve specific data use
 * \c find(atomic_number) .
 *
 * All units must be converted at import time to be in accordance to the
 * Celeritas' unit standard. Refer to \c base/Units.hh for further information.
 *
 * The "processes" field may be empty for testing applications.
 *
 * \sa celeritas::units
 * \sa ImportParticle
 * \sa ImportElement
 * \sa ImportMaterial
 * \sa ImportProcess
 * \sa ImportVolume
 * \sa RootImporter
 */
struct ImportData
{
    //!@{
<<<<<<< HEAD
    //! Type aliases
    using AtomicNumber         = int;
    using ImportEmParamsMap    = std::map<ImportEmParameter, double>;
    using ImportSBMap          = std::map<AtomicNumber, ImportSBTable>;
    using ImportLivermorePEMap = std::map<AtomicNumber, ImportLivermorePE>;
    using ImportAtomicRelaxationMap
        = std::map<AtomicNumber, ImportAtomicRelaxation>;
=======
    //! \name Type aliases
    using ImportEmParamsMap = std::map<ImportEmParameter, double>;
>>>>>>> ab5e518b
    //!@}

    std::vector<ImportParticle> particles;
    std::vector<ImportElement>  elements;
    std::vector<ImportMaterial> materials;
    std::vector<ImportProcess>  processes;
    std::vector<ImportVolume>   volumes;
    ImportEmParamsMap           em_params;
    ImportSBMap                 sb_data;
    ImportLivermorePEMap        livermore_pe_data;
    ImportAtomicRelaxationMap   atomic_relaxation_data;

    explicit operator bool() const
    {
        return !particles.empty() && !elements.empty() && !materials.empty()
               && !volumes.empty();
    }
};

//---------------------------------------------------------------------------//
// FREE FUNCTIONS
//---------------------------------------------------------------------------//

const char* to_cstring(ImportEmParameter value);

//---------------------------------------------------------------------------//
} // namespace celeritas<|MERGE_RESOLUTION|>--- conflicted
+++ resolved
@@ -70,7 +70,6 @@
 struct ImportData
 {
     //!@{
-<<<<<<< HEAD
     //! Type aliases
     using AtomicNumber         = int;
     using ImportEmParamsMap    = std::map<ImportEmParameter, double>;
@@ -78,10 +77,6 @@
     using ImportLivermorePEMap = std::map<AtomicNumber, ImportLivermorePE>;
     using ImportAtomicRelaxationMap
         = std::map<AtomicNumber, ImportAtomicRelaxation>;
-=======
-    //! \name Type aliases
-    using ImportEmParamsMap = std::map<ImportEmParameter, double>;
->>>>>>> ab5e518b
     //!@}
 
     std::vector<ImportParticle> particles;
