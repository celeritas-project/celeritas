//----------------------------------*-C++-*----------------------------------//
// Copyright 2022-2023 UT-Battelle, LLC, and other Celeritas developers.
// See the top-level COPYRIGHT file for details.
// SPDX-License-Identifier: (Apache-2.0 OR MIT)
//---------------------------------------------------------------------------//
//! \file celeritas/em/msc/UrbanMsc.hh
//---------------------------------------------------------------------------//
#pragma once

#include "corecel/Assert.hh"
#include "corecel/Macros.hh"
#include "corecel/Types.hh"
#include "celeritas/Types.hh"
#include "celeritas/em/data/UrbanMscData.hh"
#include "celeritas/global/CoreTrackView.hh"

#include "detail/MscStepFromGeo.hh"  // IWYU pragma: associated
#include "detail/MscStepToGeo.hh"  // IWYU pragma: associated
#include "detail/UrbanMscHelper.hh"  // IWYU pragma: associated
#include "detail/UrbanMscScatter.hh"  // IWYU pragma: associated
#include "detail/UrbanMscStepLimit.hh"  // IWYU pragma: associated

namespace celeritas
{
//---------------------------------------------------------------------------//
/*!
 * Apply Urban multiple scattering to a track.
 */
class UrbanMsc
{
  public:
    //!@{
    //! \name Type aliases
    using ParamsRef = NativeCRef<UrbanMscData>;
    //!@}

  public:
    // Construct from MSC params
    explicit inline CELER_FUNCTION UrbanMsc(ParamsRef const& params);

    // Whether MSC applies to the current track
    inline CELER_FUNCTION bool
    is_applicable(CoreTrackView const&, real_type step) const;

    // Update the physical and geometric step lengths
    inline CELER_FUNCTION void limit_step(CoreTrackView const&, StepLimit*);

    // Apply MSC
    inline CELER_FUNCTION void apply_step(CoreTrackView const&, StepLimit*);

  private:
    ParamsRef const msc_params_;

    // Whether the step was limited by geometry
    static inline CELER_FUNCTION bool
    is_geo_limited(CoreTrackView const&, StepLimit const&);
};

//---------------------------------------------------------------------------//
// INLINE DEFINITIONS
//---------------------------------------------------------------------------//
/*!
 * Construct with defaults.
 */
CELER_FUNCTION UrbanMsc::UrbanMsc(ParamsRef const& params)
    : msc_params_(params)
{
    CELER_EXPECT(msc_params_);
}

//---------------------------------------------------------------------------//
/*!
 * Whether MSC applies to the current track.
 */
CELER_FUNCTION bool
UrbanMsc::is_applicable(CoreTrackView const& track, real_type step) const
{
    if (step <= msc_params_.params.geom_limit)
        return false;

    if (track.make_sim_view().status() != TrackStatus::alive)
        return false;

    auto par = track.make_particle_view();
    if (par.particle_id() != msc_params_.ids.electron
        && par.particle_id() != msc_params_.ids.positron)
        return false;

    return par.energy() > msc_params_.params.low_energy_limit
           && par.energy() < msc_params_.params.high_energy_limit;
}

//---------------------------------------------------------------------------//
/*!
 * Update the physical and geometric step lengths.
 */
CELER_FUNCTION void
UrbanMsc::limit_step(CoreTrackView const& track, StepLimit* step_limit)
{
<<<<<<< HEAD
    CELER_EXPECT(msc_params_);

=======
    auto geo = track.make_geo_view();
>>>>>>> 733e0d0f
    auto phys = track.make_physics_view();
    auto par = track.make_particle_view();
    detail::UrbanMscHelper msc_helper(msc_params_, par, phys);

    bool displaced = false;

    // Sample multiple scattering step length
    real_type const true_path = [&] {
        if (step_limit->step <= msc_params_.params.limit_min_fix())
        {
            // Very short step: don't displace or limit
            return step_limit->step;
        }

        auto geo = track.make_geo_view();

        real_type safety = 0;
        if (!geo.is_on_boundary())
        {
            // Because the MSC behavior changes based on whether the *total*
            // track range is close to a boundary, rather than whether the next
            // steps are closer, we need to find the safety distance up to the
            // potential travel radius of the particle at its current energy.
            real_type const max_step = msc_helper.max_step();
            safety = geo.find_safety(max_step);
            if (safety >= max_step)
            {
                // The nearest boundary is further than the maximum expected
                // travel distance of the particle: don't displace or limit
                return step_limit->step;
            }
        }

        displaced = true;
        detail::UrbanMscStepLimit calc_limit(msc_params_,
                                             msc_helper,
                                             par.energy(),
                                             &phys,
                                             phys.material_id(),
                                             geo.is_on_boundary(),
                                             safety,
                                             step_limit->step);
        auto rng = track.make_rng_engine();
        return calc_limit(rng);
    }();
    CELER_ASSERT(true_path <= step_limit->step);

    bool limited = (true_path < step_limit->step);

    // Always apply the step transformation, even if the physical step wasn't
    // necessarily limited. This transformation will be reversed in
    // `apply_step` below.
    auto gp = [&] {
        detail::MscStepToGeo calc_geom_path(msc_params_,
                                            msc_helper,
                                            par.energy(),
                                            msc_helper.msc_mfp(),
                                            phys.dedx_range());
        auto gp = calc_geom_path(true_path);

        // Limit geometrical step to 1 MSC MFP
        if (gp.step > msc_helper.msc_mfp())
        {
            gp.step = msc_helper.msc_mfp();
            limited = true;
        }

        return gp;
    }();
    CELER_ASSERT(0 < gp.step && gp.step <= true_path);

    // Save MSC step for later
    track.make_physics_step_view().msc_step([&] {
        MscStep result;
        result.is_displaced = displaced;
        result.true_path = true_path;
        result.geom_path = gp.step;
        result.alpha = gp.alpha;
        return result;
    }());

    step_limit->step = gp.step;
    if (limited)
    {
        // Physical step was further limited by MSC
        step_limit->action = phys.scalars().msc_action();
    }
}

//---------------------------------------------------------------------------//
/*!
 * Apply MSC.
 */
CELER_FUNCTION void
UrbanMsc::apply_step(CoreTrackView const& track, StepLimit* step_limit)
{
    auto par = track.make_particle_view();
    auto geo = track.make_geo_view();
    auto phys = track.make_physics_view();

    // Replace step with actual geometry distance traveled
    detail::UrbanMscHelper msc_helper(msc_params_, par, phys);
    auto msc_step = track.make_physics_step_view().msc_step();
    if (this->is_geo_limited(track, *step_limit))
    {
        // Convert geometrical distance to equivalent physical distance, which
        // will be greater than (or in edge cases equal to) that distance and
        // less than the original physical step limit.
        msc_step.geom_path = step_limit->step;
        detail::MscStepFromGeo geo_to_true(msc_params_.params,
                                           msc_step,
                                           phys.dedx_range(),
                                           msc_helper.msc_mfp());
        msc_step.true_path = geo_to_true(msc_step.geom_path);
        CELER_ASSERT(msc_step.true_path >= msc_step.geom_path);

        // Disable displacement on boundary
        msc_step.is_displaced = false;
    }

    // Update full path length traveled along the step based on MSC to
    // correctly calculate energy loss, step time, etc.
    step_limit->step = msc_step.true_path;

    auto msc_result = [&] {
        real_type safety = 0;
        if (msc_step.is_displaced)
        {
            CELER_ASSERT(!geo.is_on_boundary());
            // Calculate the safety up to the maximum needed by UrbanMscScatter
            real_type displ = detail::UrbanMscScatter::calc_displacement(
                msc_step.geom_path, msc_step.true_path);
            // The extra factor here is because UrbanMscScatter compares the
            // displacement length against the safety * (1 - eps), which we
            // bound here using [1 + 2*eps > 1/(1 - eps)], and we want to check
            // to at least the minimum geometry limit.
            // TODO: this is hacky and relies on UrbanMscScatter internals...
            displ = max(displ * (1 + 2 * msc_params_.params.safety_tol),
                        msc_params_.params.geom_limit);
            safety = geo.find_safety(displ);
        }

        auto mat = track.make_material_view().make_material_view();
        detail::UrbanMscScatter sample_scatter(
            msc_params_, msc_helper, par, phys, mat, geo.dir(), safety, msc_step);

        auto rng = track.make_rng_engine();
        return sample_scatter(rng);
    }();

    // Update direction and position
    if (msc_result.action != MscInteraction::Action::unchanged)
    {
        // Changing direction during a boundary crossing is OK
        geo.set_dir(msc_result.direction);
    }
    if (msc_result.action == MscInteraction::Action::displaced)
    {
        // Displacment during a boundary crossing is *not* OK
        CELER_ASSERT(!geo.is_on_boundary());
        Real3 new_pos;
        for (int i = 0; i < 3; ++i)
        {
            new_pos[i] = geo.pos()[i] + msc_result.displacement[i];
        }
        geo.move_internal(new_pos);
    }
}

//---------------------------------------------------------------------------//
/*!
 * Whether the step was limited by geometry.
 *
 * Usually the track is limited only if it's on the boundary (in which case
 * it should be "boundary action") but in rare circumstances the propagation
 * has to pause before the end of the step is reached.
 */
CELER_FUNCTION bool
UrbanMsc::is_geo_limited(CoreTrackView const& track, StepLimit const& limit)
{
    return (limit.action == track.boundary_action()
            || limit.action == track.propagation_limit_action());
}

//---------------------------------------------------------------------------//
}  // namespace celeritas<|MERGE_RESOLUTION|>--- conflicted
+++ resolved
@@ -97,12 +97,6 @@
 CELER_FUNCTION void
 UrbanMsc::limit_step(CoreTrackView const& track, StepLimit* step_limit)
 {
-<<<<<<< HEAD
-    CELER_EXPECT(msc_params_);
-
-=======
-    auto geo = track.make_geo_view();
->>>>>>> 733e0d0f
     auto phys = track.make_physics_view();
     auto par = track.make_particle_view();
     detail::UrbanMscHelper msc_helper(msc_params_, par, phys);
