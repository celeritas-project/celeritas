// Copyright 2021-2022 UT-Battelle, LLC, and other Celeritas developers.
// See the top-level COPYRIGHT file for details.
// SPDX-License-Identifier: (Apache-2.0 OR MIT)
//---------------------------------------------------------------------------//
//! \file celeritas/em/distribution/UrbanMscScatter.hh
//---------------------------------------------------------------------------//
#pragma once

#include "corecel/Macros.hh"
#include "corecel/Types.hh"
#include "corecel/math/Algorithms.hh"
#include "celeritas/Quantities.hh"
#include "celeritas/Types.hh"
#include "celeritas/em/data/UrbanMscData.hh"
#include "celeritas/geo/GeoTrackView.hh"
#include "celeritas/grid/PolyEvaluator.hh"
#include "celeritas/mat/MaterialView.hh"
#include "celeritas/phys/Interaction.hh"
#include "celeritas/phys/ParticleTrackView.hh"
#include "celeritas/phys/PhysicsTrackView.hh"
#include "celeritas/random/distribution/BernoulliDistribution.hh"
#include "celeritas/random/distribution/UniformRealDistribution.hh"

#include "UrbanMscHelper.hh"

namespace celeritas
{
//---------------------------------------------------------------------------//
/*!
 * Sample cos(theta) of the Urban multiple scattering model.
 */
class UrbanMscScatter
{
  public:
    //!@{
    //! Type aliases
    using Energy        = units::MevEnergy;
    using MscParameters = UrbanMscParameters;
    using MaterialData  = UrbanMscMaterialData;
    //!@}

  public:
    // Construct with shared and state data
    inline CELER_FUNCTION UrbanMscScatter(const UrbanMscRef&       shared,
                                          const ParticleTrackView& particle,
                                          GeoTrackView*            geometry,
                                          const PhysicsTrackView&  physics,
                                          const MaterialView&      material,
                                          const MscStep&           input,
                                          const bool geo_limited);

    // Sample the final true step length, position and direction by msc
    template<class Engine>
    inline CELER_FUNCTION MscInteraction operator()(Engine& rng);

  private:
    //// DATA ////

    Energy    inc_energy_;
    Real3     inc_direction_;
    bool      is_positron_;
    real_type rad_length_;
    real_type mass_;

    // Urban MSC parameters
    const MscParameters& params_;
    // Urban MSC material data
    const MaterialData& msc_;
    // Urban MSC helper class
    UrbanMscHelper helper_;
    // Results from UrbanMSCStepLimit
    bool      is_displaced_;
    real_type geom_path_;
    real_type limit_min_;
    // Geomtry track view
    GeoTrackView& geometry_;

    Energy    end_energy_;
    real_type lambda_;
    real_type true_path_;
    bool      skip_sampling_;

    // Internal state
    real_type tau_{0};

    //// COMMON PROPERTIES ////

    //! The minimum step length for geometry 0.05 nm
    static CELER_CONSTEXPR_FUNCTION real_type geom_min()
    {
        return 5e-9 * units::centimeter;
    }

    //! The constant in the Highland theta0 formula: 13.6 MeV
    static CELER_CONSTEXPR_FUNCTION Energy c_highland()
    {
        return Energy{13.6};
    }

    //// HELPER FUNCTIONS ////

    // Calculate the true path length from the geom path length
    inline CELER_FUNCTION real_type calc_true_path(real_type true_path,
                                                   real_type geom_path,
                                                   real_type alpha) const;

    // Sample the angle, cos(theta), of the multiple scattering
    template<class Engine>
    inline CELER_FUNCTION real_type sample_cos_theta(Engine&   rng,
                                                     real_type true_path,
                                                     real_type limit_min);

    // Sample consine(theta) with a large angle scattering
    template<class Engine>
    inline CELER_FUNCTION real_type simple_scattering(Engine&   rng,
                                                      real_type xmean,
                                                      real_type x2mean) const;

    // Calculate the theta0 of the Highland formula
    inline CELER_FUNCTION real_type compute_theta0(real_type true_path) const;

    // Calculate the correction on theta0 for positrons
    inline CELER_FUNCTION real_type calc_correction(real_type tau) const;

    // Calculate the length of the displacement (using geometry safety)
    inline CELER_FUNCTION real_type calc_displacement_length(real_type rmax2);

    // Update direction and position after the multiple scattering
    template<class Engine>
    inline CELER_FUNCTION Real3 sample_displacement_dir(Engine&   rng,
                                                        real_type phi) const;
};

//---------------------------------------------------------------------------//
// INLINE DEFINITIONS
//---------------------------------------------------------------------------//
/*!
 * Construct with shared and state data.
 */
CELER_FUNCTION
UrbanMscScatter::UrbanMscScatter(const UrbanMscRef&       shared,
                                 const ParticleTrackView& particle,
                                 GeoTrackView*            geometry,
                                 const PhysicsTrackView&  physics,
                                 const MaterialView&      material,
                                 const MscStep&           input,
                                 const bool               geo_limited)
    : inc_energy_(particle.energy())
    , inc_direction_(geometry->dir())
    , is_positron_(particle.particle_id() == shared.ids.positron)
    , rad_length_(material.radiation_length())
    , mass_(shared.electron_mass.value())
    , params_(shared.params)
    , msc_(shared.msc_data[material.material_id()])
    , helper_(shared, particle, physics)
    , is_displaced_(input.is_displaced)
    , geom_path_(input.geom_path)
    , limit_min_(input.limit_min)
    , geometry_(*geometry)
{
    CELER_EXPECT(particle.particle_id() == shared.ids.electron
                 || particle.particle_id() == shared.ids.positron);
    CELER_EXPECT(geom_path_ > 0);

    lambda_ = helper_.msc_mfp(inc_energy_);

    // Convert the geometry path length to the true path length, but do not
    // recalculate the true path if the step is not limited by geometry
    true_path_ = (geo_limited) ? this->calc_true_path(
                     input.true_path, geom_path_, input.alpha)
                               : input.true_path;

    // Protect against a wrong true -> geom -> true transformation
    true_path_ = min<real_type>(true_path_, input.phys_step);
    CELER_ASSERT(true_path_ >= geom_path_);

    skip_sampling_ = true;
    if (true_path_ < helper_.range() && true_path_ > params_.geom_limit)
    {
        end_energy_    = helper_.calc_end_energy(true_path_);
        skip_sampling_ = (end_energy_ < params_.min_sampling_energy()
                          || true_path_ <= shared.params.limit_min_fix()
                          || true_path_ < lambda_ * params_.tau_small);
    }
}

//---------------------------------------------------------------------------//
/*!
 * Sample the angular distribution and the lateral displacement by multiple
 * scattering as well as convert the geometrical path length to the true path
 * length based on G4VMultipleScattering::AlongStepDoIt and
 * G4UrbanMscModel::SampleScattering of the Geant4 10.7 release.
 */
template<class Engine>
CELER_FUNCTION auto UrbanMscScatter::operator()(Engine& rng) -> MscInteraction
{
    if (skip_sampling_)
    {
        // Do not sample scattering at the last or at a small step
        return {
            true_path_, {0, 0, 0}, {0, 0, 0}, MscInteraction::Action::unchanged};
    }

    // Sample polar angle and update tau_
    real_type costheta = this->sample_cos_theta(rng, true_path_, limit_min_);
    CELER_ASSERT(std::fabs(costheta) <= 1);

    // Sample azimuthal angle, used for displacement and exiting angle
    real_type phi
        = UniformRealDistribution<real_type>(0, 2 * constants::pi)(rng);

    MscInteraction result;
    result.action = MscInteraction::Action::scattered;
    {
        // This should only be needed to silence compiler warning
        result.displacement = {0, 0, 0};
    }

    // Calculate displacement
<<<<<<< HEAD
    Real3 displacement;
    if (is_displaced_ && tau_ >= params_.tau_small)
    {
        // Sample displacement and adjust
        displacement    = this->sample_displacement(rng, phi);
        real_type rmax2 = (true_path_ - geom_path_) * (true_path_ + geom_path_);
        real_type scaling
            = this->calc_displacement_scaling(displacement, rmax2);
        for (auto i : range(3))
=======
    if (input_.is_displaced && tau_ >= params_.tau_small)
    {
        // Sample displacement and adjust
        real_type length = this->calc_displacement_length(
            (true_path_ - input_.geom_path) * (true_path_ + input_.geom_path));
        if (length > 0)
>>>>>>> b90aca9f
        {
            result.displacement = this->sample_displacement_dir(rng, phi);
            for (auto i : range(3))
            {
                result.displacement[i] *= length;
            }
            result.action = MscInteraction::Action::displaced;
        }
    }

    // Calculate direction and return
    result.step_length = true_path_;
    result.direction   = rotate(from_spherical(costheta, phi), inc_direction_);
    return result;
}

//---------------------------------------------------------------------------//
/*!
 * Sample the scattering angle at the end of the true step length.
 *
 * The scattering angle \f$\theta\f$ and true step length, \f$t\f$ are
 * described in G4UrbanMscModel::SampleCosineTheta of the
 * Geant4 10.7 release. See also, CERN-OPEN-2006-077 by L. Urban.
 *
 * The mean value of \f$u = \cos\theta\f$ follows \f$\exp(-t/\lambda_{1})\f$
 * and the variance is written as \f$\frac{1+2e^{-\kappa r}}{3} - e^{-2r}\f$
 * where \f$r = t/\lambda_{1}\f$ and \f$\kappa = \lambda_{1}/\lambda_{2}\f$.
 * The \f$\cos\theta\f$ is sampled according to a model function of \f$u\f$,
 * \f[
 *   g(u) = q [ p g_1(u) + (1-p) g_2(u) ] - (1 - q) g_3(u)
 * \f]
 * where \f$p,q \in [0,1]\f$ and the functions \f$g_i\f$ have been chosen as
 * \f[
 *   g_1(u) = c_1 e^{-a(1-u)},
 *   g_2(u) = \frac{c_2}{(b-u)^d},
 *   g_3(u) = c_3
 * \f]
 * with normalization constants, \f$d\f$. For small angles, \f$g_1\f$ is
 * nearly Gaussian, \f$ \exp(-\frac{\theta^{2}}{2\theta_{0}^{2}}), \f$
 * if \f$\theta_0 \approx 1/1\f$, while \f$g_2\f$ has a Rutherford-like tail
 * for large \f$\theta\f$, if \f$b \approx 1\f$ and \f$d\f$ is not far from 2.
 */
template<class Engine>
CELER_FUNCTION real_type UrbanMscScatter::sample_cos_theta(Engine&   rng,
                                                           real_type true_path,
                                                           real_type limit_min)
{
    using PolyQuad = PolyEvaluator<real_type, 2>;

    real_type result = 1;

    real_type lambda_end = helper_.msc_mfp(end_energy_);

    tau_ = true_path
           / ((std::fabs(lambda_ - lambda_end) > lambda_ * real_type(0.01))
                  ? (lambda_ - lambda_end) / std::log(lambda_ / lambda_end)
                  : lambda_);

    if (tau_ >= params_.tau_big)
    {
        result = UniformRealDistribution<real_type>(-1, 1)(rng);
    }
    else if (tau_ >= params_.tau_small)
    {
        // Sample the mean distribution of the scattering angle, cos(theta)

        // Eq. 8.2 and \f$ \cos^2\theta \f$ term in Eq. 8.3 in PRM
        real_type xmean  = std::exp(-tau_);
        real_type x2mean = (1 + 2 * std::exp(real_type(-2.5) * tau_)) / 3;

        // Too large step of the low energy particle
        if (end_energy_.value() < real_type(0.5) * inc_energy_.value())
        {
            return this->simple_scattering(rng, xmean, x2mean);
        }

        // Check for extreme small steps
        real_type tsmall     = min<real_type>(limit_min, params_.lambda_limit);
        bool      small_step = (true_path < tsmall);

        real_type theta0 = (small_step) ? std::sqrt(true_path / tsmall)
                                              * this->compute_theta0(tsmall)
                                        : this->compute_theta0(true_path);

        // Protect for very small angles
        real_type theta2 = ipow<2>(theta0);
        if (theta2 < params_.tau_small)
        {
            return result;
        }

        if (theta0 > constants::pi / 6)
        {
            // theta0 > theta0_max
            return this->simple_scattering(rng, xmean, x2mean);
        }

        real_type x = theta2 * (1 - theta2 / 12);
        if (theta2 > real_type(0.01))
        {
            x = ipow<2>(2 * std::sin(real_type(0.5) * theta0));
        }

        // Evaluate parameters for the tail distribution
        real_type u
            = fastpow(small_step ? tsmall / lambda_ : tau_, 1 / real_type(6));
        real_type xsi = PolyQuad(msc_.d[0], msc_.d[1], msc_.d[2])(u)
                        + msc_.d[3]
                              * std::log(true_path / (tau_ * rad_length_));

        // The tail should not be too big
        xsi = max<real_type>(xsi, real_type(1.9));

        real_type c = xsi;
        if (std::fabs(xsi - 3) < real_type(0.001))
        {
            c = real_type(3.001);
        }
        else if (std::fabs(xsi - 2) < real_type(0.001))
        {
            c = real_type(2.001);
        }

        real_type ea = std::exp(-xsi);
        // Mean of cos\theta computed from the distribution g_1(cos\theta)
        real_type xmean1 = 1 - (1 - (1 + xsi) * ea) * x / (1 - ea);

        if (xmean1 <= real_type(0.999) * xmean)
        {
            result = this->simple_scattering(rng, xmean, x2mean);
        }

        // From continuity of derivatives
        real_type b1 = 2 + (c - xsi) * x;
        real_type d  = fastpow(c * x / b1, c - 1);
        real_type x0 = 1 - xsi * x;

        // Mean of cos\theta computed from the distribution g_2(cos\theta)
        real_type xmean2 = (x0 + d - (c * x - b1 * d) / (c - 2)) / (1 - d);

        real_type f2x0 = (c - 1) / (c * (1 - d));
        real_type prob = f2x0 / (ea / (1 - ea) + f2x0);

        // Eq. 8.14 in the PRM: note that can be greater than 1
        real_type qprob = xmean / (prob * xmean1 + (1 - prob) * xmean2);

        // Sampling of cos(theta)
        if (generate_canonical(rng) < qprob)
        {
            if (BernoulliDistribution(prob)(rng))
            {
                // Sample \f$ \cos\theta \f$ from \f$ g_1(\cos\theta) \f$
                UniformRealDistribution<real_type> sample_inner(ea, 1);
                result = 1 + std::log(sample_inner(rng)) * x;
            }
            else
            {
                // Sample \f$ \cos\theta \f$ from \f$ g_2(\cos\theta) \f$
                real_type var = (1 - d) * generate_canonical(rng);
                if (var < real_type(0.01) * d)
                {
                    var /= (d * (c - 1));
                    result = -1
                             + var * (1 - real_type(0.5) * var * c)
                                   * (2 + (c - xsi) * x);
                }
                else
                {
                    result = x * (c - xsi - c * fastpow(var + d, -1 / (c - 1)))
                             + 1;
                }
            }
        }
        else
        {
            // Sample \f$ \cos\theta \f$ from \f$ g_3(\cos\theta) \f$
            result = UniformRealDistribution<real_type>(-1, 1)(rng);
        }
    }
    return result;
}

//---------------------------------------------------------------------------//
/*!
 * Sample the large angle scattering using 2 model functions.
 *
 * \param rng Random number generator
 * \param xmean the mean of \f$\cos\theta\f$.
 * \param x2mean the mean of \f$\cos\theta^{2}\f$.
 */
template<class Engine>
CELER_FUNCTION real_type UrbanMscScatter::simple_scattering(
    Engine& rng, real_type xmean, real_type x2mean) const
{
    real_type a = (2 * xmean + 9 * x2mean - 3) / (2 * xmean - 3 * x2mean + 1);
    BernoulliDistribution sample_pow{(a + 2) * xmean / a};

    // Sample cos(theta)
    real_type result{};
    do
    {
        real_type rdm = generate_canonical(rng);
        result = 2 * (sample_pow(rng) ? fastpow(rdm, 1 / (a + 1)) : rdm) - 1;
    } while (std::fabs(result) > 1);

    return result;
}

//---------------------------------------------------------------------------//
/*!
 * Calculate the width of an approximate Gaussian projected angle distribution
 * using a modified Highland-Lynch-Dahl formula. All particles take the width
 * of the central part from a parameterization similar to the original Highland
 * formula, Particle Physics Booklet, July 2002, eq. 26.10.
 * \f[
 *   \theta_0 = \frac{13.6\rm{MeV}}{\beta c p} z_{ch} \sqrt{\ln(t/X_o)} c
 * \f]
 * where \f$p, \beta\c, z_{ch}\f$, \f$t/X_0\f$ and \f$c\f$ are the momentum,
 * velocity, charge number of the incident particle, the true path length in
 * radiation length unit and the correction term, respectively. For details,
 * see the section 8.1.5 of the Geant4 10.7 Physics Reference Manual.
 *
 * \param true_path the true step length.
 */
CELER_FUNCTION
real_type UrbanMscScatter::compute_theta0(real_type true_path) const
{
    real_type energy     = end_energy_.value();
    real_type inc_energy = inc_energy_.value();

    real_type invbetacp = std::sqrt((inc_energy + mass_) * (energy + mass_)
                                    / (inc_energy * (inc_energy + 2 * mass_)
                                       * energy * (energy + 2 * mass_)));
    real_type y         = true_path / rad_length_;

    // Correction for the positron
    if (is_positron_)
    {
        real_type tau = std::sqrt(inc_energy * energy) / mass_;
        y *= this->calc_correction(tau);
    }

    // Note: multiply abs(charge) if the charge number is not unity
    real_type theta0 = c_highland().value() * std::sqrt(y) * invbetacp;

    // Correction factor from e- scattering data
    theta0 *= (msc_.coeffth1 + msc_.coeffth2 * std::log(y));

    return theta0;
}

//---------------------------------------------------------------------------//
/*!
 * Calculate the correction on theta0 for positrons.
 *
 * \param tau (incident energy * energy at the end of step)/electron_mass.
 */
CELER_FUNCTION real_type UrbanMscScatter::calc_correction(real_type tau) const
{
    using PolyLin  = PolyEvaluator<real_type, 1>;
    using PolyQuad = PolyEvaluator<real_type, 2>;

    real_type corr{1.0};

    real_type           zeff = msc_.zeff;
    constexpr real_type xl   = 0.6;
    constexpr real_type xh   = 0.9;
    constexpr real_type e    = 113;

    real_type x = std::sqrt(tau * (tau + 2) / ipow<2>(tau + 1));
    real_type a = PolyLin(0.994, -4.08e-3)(zeff);
    real_type b = PolyQuad(7.16, 52.6, 365)(1 / zeff);
    real_type c = PolyLin(1, -4.47e-3)(zeff);
    real_type d = real_type(1.21e-3) * zeff;
    if (x < xl)
    {
        corr = a * (1 - std::exp(-b * x));
    }
    else if (x > xh)
    {
        corr = c + d * std::exp(e * (x - 1));
    }
    else
    {
        real_type yl = a * (1 - std::exp(-b * xl));
        real_type yh = c + d * std::exp(e * (xh - 1));
        real_type y0 = (yh - yl) / (xh - xl);
        real_type y1 = yl - y0 * xl;
        corr         = y0 * x + y1;
    }

    corr *= PolyQuad(1.41125, -1.86427e-2, 1.84035e-4)(zeff);

    return corr;
}

//---------------------------------------------------------------------------//
/*!
 * Sample the displacement direction using G4UrbanMscModel::SampleDisplacement
 * (simple and fast sampling based on single scattering results) and update
 * direction and position of the particle.
 *
 * A simple distribution for the unit direction on the lateral (x-y) plane,
 * \f$ Phi = \phi \pm \psi \f$ where \f$ psi \sim \exp(-\beta*v) \f$ and
 * \f$\beta\f$ is determined from the requirement that the distribution should
 * give the same mean value that is obtained from the single scattering
 * simulation.
 *
 * \param rng Random number generator
 * \param phi the azimuthal angle of the multiple scattering.
 */
template<class Engine>
CELER_FUNCTION Real3
UrbanMscScatter::sample_displacement_dir(Engine& rng, real_type phi) const
{
    // Sample a unit direction of the displacement
    constexpr real_type cbeta = 2.160;
    // cbeta1 = 1 - std::exp(-cbeta * constants::pi);
    constexpr real_type cbeta1 = 0.9988703417569197;

    real_type psi = -std::log(1 - generate_canonical(rng) * cbeta1) / cbeta;
    phi += BernoulliDistribution(0.5)(rng) ? psi : -psi;

    Real3 displacement{std::cos(phi), std::sin(phi), 0};

    // Rotate along the incident particle direction
    displacement = rotate(displacement, inc_direction_);
    return displacement;
}

//---------------------------------------------------------------------------//
/*!
 * Scale displacement and correct near the boundary.
 */
CELER_FUNCTION real_type
UrbanMscScatter::calc_displacement_length(real_type rmax2)
{
    CELER_EXPECT(rmax2 >= 0);

    real_type rho = real_type(0.73) * std::sqrt(rmax2);
    // Do not sample near the boundary
    if (rho > params_.geom_limit)
    {
        real_type safety = (1 - params_.safety_tol) * geometry_.find_safety();
        if (rho <= safety)
        {
            // No scaling needed
        }
        else if (safety > params_.geom_limit)
        {
            rho *= safety / rho;
        }
        else
        {
            // Otherwise (near a volume boundary), do not change position
            rho = 0;
        }
    }

    return rho;
}

//---------------------------------------------------------------------------//
/*!
 * Compute the true path length for a given geom path (the z -> t conversion).
 *
 * The transformation can be written as
 * \f[
 *     t(z) = \langle t \rangle = -\lambda_{1} \log(1 - \frac{z}{\lambda_{1}})
 * \f]
 * or \f$ t(z) = \frac{1}{\alpha} [ 1 - (1-\alpha w z)^{1/w}] \f$ if the
 * geom path is small, where \f$ w = 1 + \frac{1}{\alpha \lambda_{10}}\f$.
 *
 * \param true_path the proposed step before transportation.
 * \param geom_path the proposed step after transportation.
 * \param alpha variable from UrbanMscStepLimit.
 */
CELER_FUNCTION
real_type UrbanMscScatter::calc_true_path(real_type true_path,
                                          real_type geom_path,
                                          real_type alpha) const
{
    CELER_EXPECT(geom_path <= true_path);
    if (geom_path < params_.min_step())
    {
        // geometrical path length = true path length for a very small step
        return geom_path;
    }

    // Recalculation
    real_type length = geom_path;

    // NOTE: add && !insideskin if the UseDistanceToBoundary algorithm is used
    if (geom_path > lambda_ * params_.tau_small)
    {
        if (alpha < 0)
        {
            // For cases that the true path is very small compared to either
            // the mean free path or the range
            length = -lambda_ * std::log(1 - geom_path / lambda_);
        }
        else
        {
            real_type w = 1 + 1 / (alpha * lambda_);
            real_type x = alpha * w * geom_path;
            length      = (x < 1) ? (1 - fastpow(1 - x, 1 / w)) / alpha
                                  : helper_.range();
        }

        length = clamp(length, geom_path, true_path);
    }

    return length;
}

//---------------------------------------------------------------------------//
} // namespace celeritas<|MERGE_RESOLUTION|>--- conflicted
+++ resolved
@@ -217,24 +217,12 @@
     }
 
     // Calculate displacement
-<<<<<<< HEAD
-    Real3 displacement;
     if (is_displaced_ && tau_ >= params_.tau_small)
-    {
-        // Sample displacement and adjust
-        displacement    = this->sample_displacement(rng, phi);
-        real_type rmax2 = (true_path_ - geom_path_) * (true_path_ + geom_path_);
-        real_type scaling
-            = this->calc_displacement_scaling(displacement, rmax2);
-        for (auto i : range(3))
-=======
-    if (input_.is_displaced && tau_ >= params_.tau_small)
     {
         // Sample displacement and adjust
         real_type length = this->calc_displacement_length(
-            (true_path_ - input_.geom_path) * (true_path_ + input_.geom_path));
+            (true_path_ - geom_path_) * (true_path_ + geom_path_));
         if (length > 0)
->>>>>>> b90aca9f
         {
             result.displacement = this->sample_displacement_dir(rng, phi);
             for (auto i : range(3))
