--- conflicted
+++ resolved
@@ -85,12 +85,7 @@
 #if !CELER_USE_DEVICE
 void KleinNishinaModel::execute(CoreParams const&, CoreStateDevice&) const
 {
-<<<<<<< HEAD
-    generated::klein_nishina_interact(
-        params, state, this->device_ref(), this->action_id());
-=======
     CELER_NOT_CONFIGURED("CUDA OR HIP");
->>>>>>> 64028fa9
 }
 #endif
 
