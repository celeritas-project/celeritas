--- conflicted
+++ resolved
@@ -80,12 +80,7 @@
 #if !CELER_USE_DEVICE
 void EPlusGGModel::execute(CoreParams const&, CoreStateDevice&) const
 {
-<<<<<<< HEAD
-    generated::eplusgg_interact(
-        params, state, this->device_ref(), this->action_id());
-=======
     CELER_NOT_CONFIGURED("CUDA OR HIP");
->>>>>>> 64028fa9
 }
 #endif
 
