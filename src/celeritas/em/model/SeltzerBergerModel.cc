//----------------------------------*-C++-*----------------------------------//
// Copyright 2020-2023 UT-Battelle, LLC, and other Celeritas developers.
// See the top-level COPYRIGHT file for details.
// SPDX-License-Identifier: (Apache-2.0 OR MIT)
//---------------------------------------------------------------------------//
//! \file celeritas/em/model/SeltzerBergerModel.cc
//---------------------------------------------------------------------------//
#include "SeltzerBergerModel.hh"

#include <algorithm>
#include <cmath>
#include <utility>
#include <vector>

#include "celeritas_config.h"
#include "corecel/cont/Range.hh"
#include "corecel/data/Collection.hh"
#include "corecel/data/CollectionBuilder.hh"
#include "corecel/grid/TwodGridData.hh"
#include "corecel/sys/ScopedMem.hh"
#include "celeritas/em/data/ElectronBremsData.hh"
#include "celeritas/em/executor/SeltzerBergerExecutor.hh"  // IWYU pragma: associated
#include "celeritas/em/interactor/detail/PhysicsConstants.hh"
#include "celeritas/em/interactor/detail/SBPositronXsCorrector.hh"
#include "celeritas/global/ActionLauncher.hh"
#include "celeritas/global/CoreParams.hh"
#include "celeritas/global/TrackExecutor.hh"
#include "celeritas/io/ImportProcess.hh"
#include "celeritas/mat/MaterialParams.hh"
#include "celeritas/phys/InteractionApplier.hh"  // IWYU pragma: associated
#include "celeritas/phys/PDGNumber.hh"
#include "celeritas/phys/ParticleParams.hh"
#include "celeritas/phys/ParticleView.hh"

namespace celeritas
{
//---------------------------------------------------------------------------//
/*!
 * Construct from model ID and other necessary data.
 */
SeltzerBergerModel::SeltzerBergerModel(ActionId id,
                                       ParticleParams const& particles,
                                       MaterialParams const& materials,
                                       SPConstImported data,
                                       ReadData load_sb_table)
    : imported_(data,
                particles,
                ImportProcessClass::e_brems,
                ImportModelClass::e_brems_sb,
                {pdg::electron(), pdg::positron()})
{
    CELER_EXPECT(id);
    CELER_EXPECT(load_sb_table);

    ScopedMem record_mem("SeltzerBergerModel.construct");

    HostVal<SeltzerBergerData> host_data;

    // Save IDs
    host_data.ids.action = id;
    host_data.ids.electron = particles.find(pdg::electron());
    host_data.ids.positron = particles.find(pdg::positron());
    host_data.ids.gamma = particles.find(pdg::gamma());
    CELER_VALIDATE(host_data.ids,
                   << "missing electron, positron, and/or gamma particles "
                      "(required for "
                   << this->description() << ")");

    // Save particle properties
    host_data.electron_mass = particles.get(host_data.ids.electron).mass();

    // Load differential cross sections
    make_builder(&host_data.differential_xs.elements)
        .reserve(materials.num_elements());
    for (auto el_id : range(ElementId{materials.num_elements()}))
    {
        auto element = materials.get(el_id);
        this->append_table(element,
                           load_sb_table(element.atomic_number()),
                           &host_data.differential_xs,
                           host_data.electron_mass);
    }
    CELER_ASSERT(host_data.differential_xs.elements.size()
                 == materials.num_elements());

    // Move to mirrored data, copying to device
    data_ = CollectionMirror<SeltzerBergerData>{std::move(host_data)};

    CELER_ENSURE(this->data_);
}

//---------------------------------------------------------------------------//
/*!
 * Particle types and energy ranges that this model applies to.
 */
auto SeltzerBergerModel::applicability() const -> SetApplicability
{
    // TODO: potentially set lower energy bound based on (material-dependent)
    // BremsstrahlungProcess lambda table energy grid to avoid invoking the
    // interactor for tracks with energy below the interaction threshold

    Applicability electron_applic;
    electron_applic.particle = this->host_ref().ids.electron;
    electron_applic.lower = zero_quantity();
    electron_applic.upper = detail::seltzer_berger_limit();

    Applicability positron_applic = electron_applic;
    positron_applic.particle = this->host_ref().ids.positron;

    return {electron_applic, positron_applic};
}

//---------------------------------------------------------------------------//
/*!
 * Get the microscopic cross sections for the given particle and material.
 */
auto SeltzerBergerModel::micro_xs(Applicability applic) const -> MicroXsBuilders
{
    return imported_.micro_xs(std::move(applic));
}

//---------------------------------------------------------------------------//
/*!
 * Interact with host data.
 */
void SeltzerBergerModel::execute(CoreParams const& params,
                                 CoreStateHost& state) const
{
    auto execute = make_action_track_executor(
        params.ptr<MemSpace::native>(),
        state.ptr(),
        this->action_id(),
        InteractionApplier{SeltzerBergerExecutor{this->host_ref()}});
    return launch_action(*this, params, state, execute);
}

//---------------------------------------------------------------------------//
#if !CELER_USE_DEVICE
void SeltzerBergerModel::execute(CoreParams const&, CoreStateDevice&) const
{
<<<<<<< HEAD
    generated::seltzer_berger_interact(
        params, state, this->device_ref(), this->action_id());
=======
    CELER_NOT_CONFIGURED("CUDA OR HIP");
>>>>>>> 64028fa9
}
#endif

//---------------------------------------------------------------------------//
/*!
 * Get the model ID for this model.
 */
ActionId SeltzerBergerModel::action_id() const
{
    return this->host_ref().ids.action;
}

//---------------------------------------------------------------------------//
/*!
 * Construct differential cross section tables for a single element.
 *
 * Here, x = log of scaled incident energy (E / MeV)
 * and y = scaled exiting energy (E_gamma / E_inc)
 * and values are the cross sections.
 */
void SeltzerBergerModel::append_table(ElementView const& element,
                                      ImportSBTable const& imported,
                                      HostXsTables* tables,
                                      Mass electron_mass) const
{
    auto reals = make_builder(&tables->reals);

    CELER_ASSERT(!imported.value.empty()
                 && imported.value.size()
                        == imported.x.size() * imported.y.size());
    const size_type num_x = imported.x.size();
    const size_type num_y = imported.y.size();

    SBElementTableData table;

    // TODO: hash the energy grid for reuse, because only Z = 100 has a
    // different energy grid.

    // Incident charged particle log energy grid
    table.grid.x = reals.insert_back(imported.x.begin(), imported.x.end());

    // Photon reduced energy grid
    table.grid.y = reals.insert_back(imported.y.begin(), imported.y.end());

    // 2D scaled DCS grid
    table.grid.values
        = reals.insert_back(imported.value.begin(), imported.value.end());

    // Find the location of the highest cross section at each incident E
    std::vector<size_type> argmax(table.grid.x.size());
    for (size_type i : range(num_x))
    {
        // Get the xs data for the given incident energy coordinate
        real_type const* iter = &tables->reals[table.grid.at(i, 0)];

        // Search for the highest cross section value
        size_type max_el = std::max_element(iter, iter + num_y) - iter;
        CELER_ASSERT(max_el < num_y);
        // Save it!
        argmax[i] = max_el;

        if constexpr (CELERITAS_DEBUG)
        {
            using Energy = units::MevEnergy;

            // Check that the maximum scaled positron cross section is always
            // at the first reduced photon energy grid point
            real_type inc_energy = std::exp(imported.x[i]);
            SBPositronXsCorrector scale_xs(electron_mass,
                                           element,
                                           Energy{imported.y[0] * inc_energy},
                                           Energy{inc_energy});

            // When the reduced photon energy is 1 the scaling factor is 0
            size_type num_scaled = num_y - 1;
            CELER_ASSERT(imported.y[num_scaled] == 1);

            std::vector<real_type> scaled_xs(iter, iter + num_scaled);
            for (size_type j : range(num_scaled))
            {
                scaled_xs[j] *= scale_xs(Energy{imported.y[j] * inc_energy});
            }
            CELER_ASSERT(std::max_element(scaled_xs.begin(), scaled_xs.end())
                             - scaled_xs.begin()
                         == 0);
        }
    }
    table.argmax
        = make_builder(&tables->sizes).insert_back(argmax.begin(), argmax.end());

    // Add the table
    make_builder(&tables->elements).push_back(table);

    CELER_ENSURE(table.grid.x.size() == num_x);
    CELER_ENSURE(table.grid.y.size() == num_y);
    CELER_ENSURE(table.argmax.size() == num_x);
    CELER_ENSURE(table.grid);
}

//---------------------------------------------------------------------------//
}  // namespace celeritas<|MERGE_RESOLUTION|>--- conflicted
+++ resolved
@@ -138,12 +138,7 @@
 #if !CELER_USE_DEVICE
 void SeltzerBergerModel::execute(CoreParams const&, CoreStateDevice&) const
 {
-<<<<<<< HEAD
-    generated::seltzer_berger_interact(
-        params, state, this->device_ref(), this->action_id());
-=======
     CELER_NOT_CONFIGURED("CUDA OR HIP");
->>>>>>> 64028fa9
 }
 #endif
 
