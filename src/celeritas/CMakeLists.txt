--- conflicted
+++ resolved
@@ -138,67 +138,12 @@
 endif()
 
 if(CELERITAS_USE_ROOT)
-<<<<<<< HEAD
+  include(${ROOT_USE_FILE})
   list(APPEND SOURCES
     io/RootFileManager.cc
     io/RootStepWriter.cc
   )
 
-  # Call the ROOT library generation inside a function to prevent ROOT-defined
-  # directory properties from escaping
-  function(celeritas_root_library objlib root_tgt)
-    include(${ROOT_USE_FILE})
-    # Use directory includes because ROOT has trouble with build/install
-    # interface dependencies propagated through corecel
-    include_directories(
-      "${PROJECT_SOURCE_DIR}/src"
-      "${CELERITAS_HEADER_CONFIG_DIRECTORY}"
-    )
-
-    # Set the CMAKE output directory locally to inform ROOT where we put our
-    # libs
-    set(CMAKE_LIBRARY_OUTPUT_DIRECTORY ${CELERITAS_LIBRARY_OUTPUT_DIRECTORY})
-
-    # Generate the ROOT dictionary
-    root_generate_dictionary(${root_tgt}
-      "${CMAKE_CURRENT_SOURCE_DIR}/io/ImportData.hh"
-      "${CMAKE_CURRENT_SOURCE_DIR}/io/ImportElement.hh"
-      "${CMAKE_CURRENT_SOURCE_DIR}/io/ImportMaterial.hh"
-      "${CMAKE_CURRENT_SOURCE_DIR}/io/ImportParticle.hh"
-      "${CMAKE_CURRENT_SOURCE_DIR}/io/ImportPhysicsTable.hh"
-      "${CMAKE_CURRENT_SOURCE_DIR}/io/ImportPhysicsVector.hh"
-      "${CMAKE_CURRENT_SOURCE_DIR}/io/ImportProcess.hh"
-      "${CMAKE_CURRENT_SOURCE_DIR}/io/ImportVolume.hh"
-      NOINSTALL
-      MODULE celeritas
-      LINKDEF "${CMAKE_CURRENT_SOURCE_DIR}/ext/RootInterfaceLinkDef.h"
-    )
-    celeritas_add_object_library(${objlib}
-      ext/RootExporter.cc
-      ext/RootImporter.cc
-      ext/detail/TRootUniquePtr.root.cc
-      io/
-      "${CMAKE_CURRENT_BINARY_DIR}/${root_tgt}.cxx"
-    )
-    target_link_libraries(${objlib}
-      PRIVATE Celeritas::corecel ROOT::Core ROOT::Tree
-    )
-
-    # Install the rootmap/pcm files needed for users or downstream apps to use
-    # Celeritas ROOT interfaces
-    set(_lib_prefix
-      "${CMAKE_LIBRARY_OUTPUT_DIRECTORY}/${CMAKE_SHARED_LIBRARY_PREFIX}celeritas"
-    )
-    install(FILES
-      "${_lib_prefix}.rootmap"
-      "${_lib_prefix}_rdict.pcm"
-      COMPONENT runtime
-      DESTINATION "${CMAKE_INSTALL_LIBDIR}"
-    )
-  endfunction()
-
-  celeritas_root_library(celeritas_root CeleritasRootInterface)
-=======
   # Use directory includes because ROOT has trouble with build/install
   # interface dependencies propagated through corecel.
   # This is safe here as it is only adding project-local paths that are
@@ -231,9 +176,10 @@
     ext/RootExporter.cc
     ext/RootImporter.cc
     ext/ScopedRootErrorHandler.cc
-    ext/detail/TFileUniquePtr.root.cc
+    ext/detail/TRootUniquePtr.root.cc
     "${CMAKE_CURRENT_BINARY_DIR}/CeleritasRootInterface.cxx"
   )
+
   target_link_libraries(celeritas_root
     PRIVATE Celeritas::corecel ROOT::Core ROOT::Tree
   )
@@ -250,7 +196,6 @@
     DESTINATION "${CMAKE_INSTALL_LIBDIR}"
   )
 
->>>>>>> c5900213
   list(APPEND SOURCES $<TARGET_OBJECTS:celeritas_root>)
   list(APPEND PRIVATE_DEPS celeritas_root)
 endif()
