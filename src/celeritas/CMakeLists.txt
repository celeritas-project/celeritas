--- conflicted
+++ resolved
@@ -108,12 +108,7 @@
 endif()
 
 if(CELERITAS_USE_Geant4)
-  set(_cg4_libs Celeritas::corecel XercesC::XercesC ${Geant4_LIBRARIES})
-<<<<<<< HEAD
   set(_cg4_sources
-=======
-  celeritas_add_object_library(celeritas_geant4
->>>>>>> fd287ec3
     ext/LoadGdml.cc
     ext/GeantImporter.cc
     ext/GeantSetup.cc
@@ -128,22 +123,20 @@
     ext/detail/GeantProcessImporter.cc
     ext/detail/GeantVolumeVisitor.cc
   )
+  set(_cg4_libs Celeritas::corecel XercesC::XercesC ${Geant4_LIBRARIES})
+
   if(CELERITAS_USE_VecGeom)
-<<<<<<< HEAD
     list(APPEND _cg4_sources
       ext/detail/GeantGeometryImporter.cc
     )
     list(APPEND _cg4_libs VecGeom::vecgeom)
-  endif()
-  celeritas_add_object_library(celeritas_geant4 ${_cg4_sources})
-
-=======
-    list(APPEND _cg4_libs VecGeom::vecgeom)
   else()
     list(APPEND _cg4_libs Celeritas::orange)
   endif()
->>>>>>> fd287ec3
+
+  celeritas_add_object_library(celeritas_geant4 ${_cg4_sources})
   target_link_libraries(celeritas_geant4 PRIVATE ${_cg4_libs})
+
   list(APPEND SOURCES $<TARGET_OBJECTS:celeritas_geant4>)
   list(APPEND PRIVATE_DEPS celeritas_geant4)
 endif()
