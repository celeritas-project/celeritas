//----------------------------------*-C++-*----------------------------------//
// Copyright 2020-2022 UT-Battelle, LLC, and other Celeritas developers.
// See the top-level COPYRIGHT file for details.
// SPDX-License-Identifier: (Apache-2.0 OR MIT)
//---------------------------------------------------------------------------//
//! \file celeritas/ext/VecgeomParams.hh
//---------------------------------------------------------------------------//
#pragma once

#include <string>

#include "corecel/Types.hh"
#include "corecel/cont/LabelIdMultiMap.hh"
#include "corecel/cont/Span.hh"
#include "orange/Types.hh"

#include "VecgeomData.hh"

class G4VPhysicalVolume;

namespace celeritas
{
//---------------------------------------------------------------------------//
/*!
 * Shared model parameters for a VecGeom geometry.
 *
 * The model defines the shapes, volumes, etc.
 */
class VecgeomParams
{
  public:
    //!@{
    //! References to constructed data
    using HostRef           = HostCRef<VecgeomParamsData>;
    using DeviceRef         = DeviceCRef<VecgeomParamsData>;
    using SpanConstVolumeId = Span<const VolumeId>;
    //!@}

  public:
    // Construct from a GDML filename
    explicit VecgeomParams(const std::string& gdml_filename);

    // Create a VecGeom model from a pre-existing Geant4 geometry
    explicit VecgeomParams(const G4VPhysicalVolume* world);

    // Clean up VecGeom on destruction
    ~VecgeomParams();

    //! Whether safety distance calculations are accurate and precise
    bool supports_safety() const { return true; }

    //// VOLUMES ////

    //! Number of volumes
    VolumeId::size_type num_volumes() const { return vol_labels_.size(); }

    // Get the label for a placed volume ID
    const Label& id_to_label(VolumeId vol_id) const;

    // Get the volume ID corresponding to a unique label name
    VolumeId find_volume(const std::string& name) const;

    // Get zero or more volume IDs corresponding to a name
    SpanConstVolumeId find_volumes(const std::string& name) const;

    //! Maximum nested geometry depth
    int max_depth() const { return host_ref_.max_depth; }

    //// SURFACES (NOT APPLICABLE FOR VECGEOM) ////

    // Get the label for a placed volume ID
    inline const Label& id_to_label(SurfaceId) const;

    // Get the surface ID corresponding to a unique label name
    inline SurfaceId find_surface(const std::string& name) const;

    //! Number of distinct surfaces
    size_type num_surfaces() const { return 0; }

    //// DATA ACCESS ////

    //! Access geometry data on host
    inline const HostRef& host_ref() const;

    //! Access geometry data on host
    inline const DeviceRef& device_ref() const;

  private:
    //// DATA ////

    // Host metadata/access
    LabelIdMultiMap<VolumeId> vol_labels_;

    // Host/device storage and reference
    HostRef   host_ref_;
    DeviceRef device_ref_;

    //// HELPER FUNCTIONS ////

<<<<<<< HEAD
    void build_md();

    // Consolidate VecGeom infrastructure
    void initialize();
=======
    // Construct VecGeom tracking data and copy to GPU
    void build_tracking();
    // Construct host/device Celeritas data
    void build_data();
    // Construct labels and other host-only metadata
    void build_metadata();
>>>>>>> f48e11a0
};

//---------------------------------------------------------------------------//
// INLINE DEFINITIONS
//---------------------------------------------------------------------------//
/*!
 * No surface IDs are defined in vecgeom.
 */
const Label& VecgeomParams::id_to_label(SurfaceId) const
{
    CELER_NOT_IMPLEMENTED("surfaces in VecGeom");
}

//---------------------------------------------------------------------------//
/*!
 * No surface IDs are defined in vecgeom.
 */
SurfaceId VecgeomParams::find_surface(const std::string&) const
{
    return {};
}

//---------------------------------------------------------------------------//
/*!
 * Access geometry data on host.
 */
auto VecgeomParams::host_ref() const -> const HostRef&
{
    CELER_ENSURE(host_ref_);
    return host_ref_;
}

//---------------------------------------------------------------------------//
/*!
 * Access geometry data on device.
 */
auto VecgeomParams::device_ref() const -> const DeviceRef&
{
    CELER_ENSURE(device_ref_);
    return device_ref_;
}

//---------------------------------------------------------------------------//
} // namespace celeritas<|MERGE_RESOLUTION|>--- conflicted
+++ resolved
@@ -97,19 +97,12 @@
 
     //// HELPER FUNCTIONS ////
 
-<<<<<<< HEAD
-    void build_md();
-
-    // Consolidate VecGeom infrastructure
-    void initialize();
-=======
     // Construct VecGeom tracking data and copy to GPU
     void build_tracking();
     // Construct host/device Celeritas data
     void build_data();
     // Construct labels and other host-only metadata
     void build_metadata();
->>>>>>> f48e11a0
 };
 
 //---------------------------------------------------------------------------//
