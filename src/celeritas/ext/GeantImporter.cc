//----------------------------------*-C++-*----------------------------------//
// Copyright 2022-2024 UT-Battelle, LLC, and other Celeritas developers.
// See the top-level COPYRIGHT file for details.
// SPDX-License-Identifier: (Apache-2.0 OR MIT)
//---------------------------------------------------------------------------//
//! \file celeritas/ext/GeantImporter.cc
//---------------------------------------------------------------------------//
#include "GeantImporter.hh"

#include <algorithm>
#include <functional>
#include <map>
#include <memory>
#include <string>
#include <tuple>
#include <unordered_map>
#include <unordered_set>
#include <utility>
#include <vector>
#include <CLHEP/Units/SystemOfUnits.h>
#include <G4Element.hh>
#include <G4ElementTable.hh>
#include <G4ElementVector.hh>
#include <G4EmParameters.hh>
#include <G4GammaGeneralProcess.hh>
#include <G4LogicalVolumeStore.hh>
#include <G4Material.hh>
#include <G4MaterialCutsCouple.hh>
#include <G4MscStepLimitType.hh>
#include <G4Navigator.hh>
#include <G4NucleiProperties.hh>
#include <G4ParticleDefinition.hh>
#include <G4ParticleTable.hh>
#include <G4ProcessManager.hh>
#include <G4ProcessType.hh>
#include <G4ProcessVector.hh>
#include <G4ProductionCuts.hh>
#include <G4ProductionCutsTable.hh>
#include <G4PropagatorInField.hh>
#include <G4RToEConvForElectron.hh>
#include <G4RToEConvForGamma.hh>
#include <G4RToEConvForPositron.hh>
#include <G4RToEConvForProton.hh>
#include <G4String.hh>
#include <G4Transportation.hh>
#include <G4TransportationManager.hh>
#include <G4Types.hh>
#include <G4VEnergyLossProcess.hh>
#include <G4VMultipleScattering.hh>
#include <G4VPhysicalVolume.hh>
#include <G4VProcess.hh>
#include <G4VRangeToEnergyConverter.hh>
#include <G4Version.hh>

#include "celeritas_config.h"
#include "corecel/Assert.hh"
#include "corecel/cont/Range.hh"
#include "corecel/io/Logger.hh"
#include "corecel/io/ScopedTimeLog.hh"
#include "corecel/math/SoftEqual.hh"
#include "corecel/sys/ScopedMem.hh"
#include "corecel/sys/ScopedProfiling.hh"
#include "corecel/sys/TypeDemangler.hh"
#include "geocel/GeantGeoUtils.hh"
#include "geocel/ScopedGeantExceptionHandler.hh"
#include "geocel/g4/VisitGeantVolumes.hh"
#include "celeritas/io/AtomicRelaxationReader.hh"
#include "celeritas/io/ImportData.hh"
#include "celeritas/io/LivermorePEReader.hh"
#include "celeritas/io/SeltzerBergerReader.hh"
#include "celeritas/phys/PDGNumber.hh"

#include "GeantSetup.hh"

#include "detail/AllElementReader.hh"
#include "detail/GeantProcessImporter.hh"

inline constexpr double mev_scale = 1 / CLHEP::MeV;

namespace celeritas
{
namespace
{
//---------------------------------------------------------------------------//
// HELPER FUNCTIONS
//---------------------------------------------------------------------------//
decltype(auto) em_basic_particles()
{
    static std::unordered_set<PDGNumber> const particles
        = {pdg::electron(), pdg::positron(), pdg::gamma()};
    return particles;
}

//---------------------------------------------------------------------------//
decltype(auto) em_ex_particles()
{
    static std::unordered_set<PDGNumber> const particles
        = {pdg::mu_minus(), pdg::mu_plus()};
    return particles;
}

//---------------------------------------------------------------------------//
//! Filter for desired particle types
struct ParticleFilter
{
    using DataSelection = celeritas::GeantImporter::DataSelection;

    DataSelection::Flags which;

    bool operator()(PDGNumber pdgnum)
    {
        if (!pdgnum)
        {
            return (which & DataSelection::dummy);
        }
        else if (em_basic_particles().count(pdgnum))
        {
            return (which & DataSelection::em_basic);
        }
        else if (em_ex_particles().count(pdgnum))
        {
            return (which & DataSelection::em_ex);
        }
        else
        {
            // XXX assume non-dummy and non-em are hadronic?
            return (which & DataSelection::hadron);
        }
    }
};

//---------------------------------------------------------------------------//
//! Filter for desired processes
struct ProcessFilter
{
    using DataSelection = celeritas::GeantImporter::DataSelection;

    DataSelection::Flags which;

    bool operator()(G4ProcessType pt)
    {
        switch (pt)
        {
            case G4ProcessType::fElectromagnetic:
                return (which & DataSelection::em);
            case G4ProcessType::fHadronic:
                return (which & DataSelection::hadron);
            default:
                return false;
        }
    }
};

//---------------------------------------------------------------------------//
//! Retrieve and store optical material properties, if present.
struct MatPropGetter
{
    G4MaterialPropertiesTable const& mpt;

    void scalar(double* dst, std::string name, ImportUnits q)
    {
        if (!mpt.ConstPropertyExists(name))
        {
            return;
        }
        *dst = mpt.GetConstProperty(name) * native_value_from_clhep(q);
    }

    void scalar(double* dst, std::string name, int comp, ImportUnits q)
    {
        this->scalar(dst, name + std::to_string(comp), q);
    }

    void vector(ImportPhysicsVector* dst, std::string name, ImportUnits q)
    {
        auto const* g4vector = mpt.GetProperty(name);
        if (!g4vector)
        {
            return;
        }
        CELER_ASSERT(g4vector->GetType()
                     == G4PhysicsVectorType::T_G4PhysicsFreeVector);
        double const y_scale = native_value_from_clhep(q);
        dst->vector_type = ImportPhysicsVectorType::free;
        dst->x.resize(g4vector->GetVectorLength());
        dst->y.resize(dst->x.size());
        for (auto i : range(dst->x.size()))
        {
            dst->x[i] = g4vector->Energy(i);
            dst->y[i] = (*g4vector)[i] * y_scale;
        }
    }
};

//---------------------------------------------------------------------------//
/*!
 * Safely switch from G4State [G4Material.hh] to ImportMaterialState.
 */
ImportMaterialState to_material_state(G4State const& g4_material_state)
{
    switch (g4_material_state)
    {
        case G4State::kStateUndefined:
            return ImportMaterialState::other;
        case G4State::kStateSolid:
            return ImportMaterialState::solid;
        case G4State::kStateLiquid:
            return ImportMaterialState::liquid;
        case G4State::kStateGas:
            return ImportMaterialState::gas;
    }
    CELER_ASSERT_UNREACHABLE();
}

//---------------------------------------------------------------------------//
/*!
 * Safely switch from G4ProductionCutsIndex [G4ProductionCuts.hh] to the
 * particle's pdg encoding.
 */
PDGNumber to_pdg(G4ProductionCutsIndex const& index)
{
    switch (index)
    {
        case idxG4GammaCut:
            return pdg::gamma();
        case idxG4ElectronCut:
            return pdg::electron();
        case idxG4PositronCut:
            return pdg::positron();
        case idxG4ProtonCut:
            return pdg::proton();
        case NumberOfG4CutIndex:
            CELER_ASSERT_UNREACHABLE();
    }
    CELER_ASSERT_UNREACHABLE();
}

//---------------------------------------------------------------------------//
/*!
 * Safely switch from G4MscStepLimitType [G4MscStepLimitType.hh] to
 * MscStepLimitAlgorithm.
 */
MscStepLimitAlgorithm
to_msc_step_algorithm(G4MscStepLimitType const& msc_step_algorithm)
{
    switch (msc_step_algorithm)
    {
        case G4MscStepLimitType::fMinimal:
            return MscStepLimitAlgorithm::minimal;
        case G4MscStepLimitType::fUseSafety:
            return MscStepLimitAlgorithm::safety;
        case G4MscStepLimitType::fUseSafetyPlus:
            return MscStepLimitAlgorithm::safety_plus;
        case G4MscStepLimitType::fUseDistanceToBoundary:
            return MscStepLimitAlgorithm::distance_to_boundary;
    }
    CELER_ASSERT_UNREACHABLE();
}

//---------------------------------------------------------------------------//
/*!
 * Return a populated \c ImportParticle vector.
 */
std::vector<ImportParticle>
import_particles(GeantImporter::DataSelection::Flags particle_flags)
{
    G4ParticleTable::G4PTblDicIterator& particle_iterator
        = *(G4ParticleTable::GetParticleTable()->GetIterator());
    particle_iterator.reset();

    std::vector<ImportParticle> particles;

    double const time_scale = native_value_from_clhep(ImportUnits::time);

    ParticleFilter include_particle{particle_flags};
    while (particle_iterator())
    {
        G4ParticleDefinition const& g4_particle_def
            = *(particle_iterator.value());

        PDGNumber pdg{g4_particle_def.GetPDGEncoding()};
        if (!include_particle(pdg))
        {
            continue;
        }

        ImportParticle particle;
        particle.name = g4_particle_def.GetParticleName();
        particle.pdg = pdg.unchecked_get();
        particle.mass = g4_particle_def.GetPDGMass();
        particle.charge = g4_particle_def.GetPDGCharge();
        particle.spin = g4_particle_def.GetPDGSpin();
        particle.lifetime = g4_particle_def.GetPDGLifeTime();
        particle.is_stable = g4_particle_def.GetPDGStable();

        if (!particle.is_stable)
        {
            // Convert lifetime of unstable particles to seconds
            particle.lifetime *= time_scale;
        }

        particles.push_back(particle);
    }
    CELER_LOG(debug) << "Loaded " << particles.size() << " particles";
    CELER_ENSURE(!particles.empty());
    return particles;
}

//---------------------------------------------------------------------------//
/*!
 * Return a populated \c ImportIsotope vector.
 */
std::vector<ImportIsotope> import_isotopes()
{
    auto const& g4isotope_table = *G4Isotope::GetIsotopeTable();
    CELER_EXPECT(!g4isotope_table.empty());

    std::vector<ImportIsotope> isotopes(g4isotope_table.size());
    for (auto idx : range(g4isotope_table.size()))
    {
        if (!g4isotope_table[idx])
        {
            CELER_LOG(warning) << "Skipping import of null isotope at index \'"
                               << idx << "\' of the G4IsotopeTable";
            continue;
        }
        auto const& g4isotope = *g4isotope_table[idx];

        ImportIsotope& isotope = isotopes[idx];
        isotope.name = g4isotope.GetName();
        isotope.atomic_number = g4isotope.GetZ();
        isotope.atomic_mass_number = g4isotope.GetN();
        isotope.nuclear_mass = G4NucleiProperties::GetNuclearMass(
            isotope.atomic_mass_number, isotope.atomic_number);
    }

    CELER_ENSURE(!isotopes.empty());
    CELER_LOG(debug) << "Loaded " << isotopes.size() << " isotopes";
    return isotopes;
}

//---------------------------------------------------------------------------//
/*!
 * Return a populated \c ImportElement vector.
 */
std::vector<ImportElement> import_elements()
{
    std::vector<ImportElement> elements;

    auto const& g4element_table = *G4Element::GetElementTable();
    CELER_EXPECT(!g4element_table.empty());

    elements.resize(g4element_table.size());

    // Loop over element data
    for (auto const& g4element : g4element_table)
    {
        CELER_ASSERT(g4element);
        auto const& g4isotope_vec = *g4element->GetIsotopeVector();
        CELER_ASSERT(g4isotope_vec.size() == g4element->GetNumberOfIsotopes());

        // Add element to ImportElement vector
        ImportElement element;
        element.name = g4element->GetName();
        element.atomic_number = g4element->GetZ();
        element.atomic_mass = g4element->GetAtomicMassAmu();

        // Despite the function name, this is *NOT* a vector, it's an array
        double* const g4rel_abundance = g4element->GetRelativeAbundanceVector();

        double total_el_abundance_fraction = 0;  // Verify that the sum is ~1
        for (auto idx : range(g4element->GetNumberOfIsotopes()))
        {
            ImportElement::IsotopeFrac key;
            key.first = g4isotope_vec[idx]->GetIndex();
            key.second = g4rel_abundance[idx];
            element.isotopes_fractions.push_back(std::move(key));

            total_el_abundance_fraction += g4rel_abundance[idx];
        }
        CELER_VALIDATE(soft_equal(1., total_el_abundance_fraction),
                       << "Total relative isotopic abundance for element `"
                       << element.name
                       << "` should sum to 1, but instead sum to "
                       << total_el_abundance_fraction);

        elements[g4element->GetIndex()] = element;
    }

    CELER_ENSURE(!elements.empty());
    CELER_LOG(debug) << "Loaded " << elements.size() << " elements";
    return elements;
}

//---------------------------------------------------------------------------//
/*!
 * Store material-dependent optical properties.
 *
 * This returns a map of material index to imported optical property data.
 */
ImportData::ImportOpticalMap import_optical()
{
    auto const& pct = *G4ProductionCutsTable::GetProductionCutsTable();
    auto num_materials = pct.GetTableSize();
    CELER_ASSERT(num_materials > 0);

    ImportData::ImportOpticalMap result;
    for (auto mat_idx : range(num_materials))
    {
        auto const* mcc = pct.GetMaterialCutsCouple(mat_idx);
        CELER_ASSERT(mcc);
        CELER_ASSERT(static_cast<std::size_t>(mcc->GetIndex()) == mat_idx);

        auto const* material = mcc->GetMaterial();
        CELER_ASSERT(material);

        // Add optical material properties, if any are present
        auto const* mpt = material->GetMaterialPropertiesTable();
        if (!mpt)
        {
            continue;
        }
        ImportOpticalMaterial optical;
        MatPropGetter get_property{*mpt};

        // Save common properties
        get_property.vector(&optical.properties.refractive_index,
                            "RINDEX",
                            ImportUnits::unitless);

        // Save scintillation properties
        get_property.scalar(&optical.scintillation.resolution_scale,
                            "RESOLUTIONSCALE",
                            ImportUnits::unitless);
        get_property.scalar(&optical.scintillation.yield,
                            "SCINTILLATIONYIELD",
                            ImportUnits::unitless);
        for (int comp_idx : range(1, 4))
        {
            ImportScintComponent comp;
            get_property.scalar(&comp.yield,
                                "SCINTILLATIONYIELD",
                                comp_idx,
                                ImportUnits::unitless);
            get_property.scalar(&comp.lambda_mean,
                                "SCINTILLATIONLAMBDAMEAN",
                                comp_idx,
                                ImportUnits::len);
            get_property.scalar(&comp.lambda_sigma,
                                "SCINTILLATIONLAMBDASIGMA",
                                comp_idx,
                                ImportUnits::len);
            get_property.scalar(&comp.rise_time,
                                "SCINTILLATIONRISETIME",
                                comp_idx,
                                ImportUnits::time);
            get_property.scalar(&comp.fall_time,
                                "SCINTILLATIONTIMECONSTANT",
                                comp_idx,
                                ImportUnits::time);
            if (comp)
            {
                optical.scintillation.components.push_back(comp);
            }
        }

        // Save Rayleigh properties
        get_property.vector(
            &optical.rayleigh.mfp, "RAYLEIGH", ImportUnits::len);
        get_property.scalar(&optical.rayleigh.scale_factor,
                            "RS_SCALE_FACTOR",
                            ImportUnits::unitless);
        get_property.scalar(&optical.rayleigh.compressibility,
                            "ISOTHERMAL_COMPRESSIBILITY",
                            ImportUnits::len_time_sq_per_mass);

        // Save absorption properties
        get_property.vector(&optical.absorption.absorption_length,
                            "ABSLENGTH",
                            ImportUnits::len);

        if (optical)
        {
            result[mat_idx] = optical;
        }
    }
    CELER_LOG(debug) << "Loaded " << result.size() << " optical materials";
    return result;
}

//---------------------------------------------------------------------------//
/*!
 * Return a populated \c ImportMaterial vector.
 *
 * TODO: there is an inconsitency between "materials" (index in the
 * global material table) and "material cut couple" (which is what we're
 * defining here?). We need another level of indirection for material and
 * material+cutoff ("physics material").
 */
std::vector<ImportMaterial>
import_materials(GeantImporter::DataSelection::Flags particle_flags)
{
    ParticleFilter include_particle{particle_flags};
    auto const& g4production_cuts_table
        = *G4ProductionCutsTable::GetProductionCutsTable();

    std::vector<ImportMaterial> materials;
    materials.resize(g4production_cuts_table.GetTableSize());
    CELER_VALIDATE(!materials.empty(),
                   << "no Geant4 production cuts are defined (you may need "
                      "to call G4RunManager::RunInitialization)");

    using CutRange = std::pair<G4ProductionCutsIndex,
                               std::unique_ptr<G4VRangeToEnergyConverter>>;

    std::vector<CutRange> cut_converters;
    for (auto gi : range(NumberOfG4CutIndex))
    {
        PDGNumber pdg = to_pdg(gi);
        if (!include_particle(pdg))
        {
            continue;
        }

        std::unique_ptr<G4VRangeToEnergyConverter> converter;
        switch (gi)
        {
            case idxG4GammaCut:
                converter = std::make_unique<G4RToEConvForGamma>();
                break;
            case idxG4ElectronCut:
                converter = std::make_unique<G4RToEConvForElectron>();
                break;
            case idxG4PositronCut:
                converter = std::make_unique<G4RToEConvForPositron>();
                break;
            case idxG4ProtonCut:
                converter = std::make_unique<G4RToEConvForProton>();
                break;
            default:
                CELER_ASSERT_UNREACHABLE();
        }

        cut_converters.emplace_back(gi, std::move(converter));
    }

    double const numdens_scale
        = native_value_from_clhep(ImportUnits::inv_len_cb);
    double const len_scale = native_value_from_clhep(ImportUnits::len);

    // Loop over material data
    for (auto i : range(materials.size()))
    {
        // Fetch material, element, and production cuts lists
        auto const* g4material_cuts_couple
            = g4production_cuts_table.GetMaterialCutsCouple(i);
        auto const* g4material = g4material_cuts_couple->GetMaterial();
        auto const* g4elements = g4material->GetElementVector();
        auto const* g4prod_cuts = g4material_cuts_couple->GetProductionCuts();

        CELER_ASSERT(g4material_cuts_couple);
        CELER_ASSERT(g4material);
        CELER_ASSERT(g4elements);
        CELER_ASSERT(g4prod_cuts);
        CELER_ASSERT(
            static_cast<std::size_t>(g4material_cuts_couple->GetIndex()) == i);

        // Populate material information
        ImportMaterial material;
        material.name = g4material->GetName();
        material.state = to_material_state(g4material->GetState());
        material.temperature = g4material->GetTemperature();  // [K]
        material.number_density = g4material->GetTotNbOfAtomsPerVolume()
                                  * numdens_scale;

        // Populate material production cut values
        for (auto const& idx_convert : cut_converters)
        {
            G4ProductionCutsIndex g4i = idx_convert.first;
            G4VRangeToEnergyConverter& converter = *idx_convert.second;

            double const range = g4prod_cuts->GetProductionCut(g4i);
            double const energy = converter.Convert(range, g4material);

            ImportProductionCut cutoffs;
            cutoffs.energy = energy * mev_scale;
            cutoffs.range = range * len_scale;

            material.pdg_cutoffs.insert({to_pdg(g4i).get(), cutoffs});
        }

        // Populate element information for this material
        for (int j : range(g4elements->size()))
        {
            auto const& g4element = g4elements->at(j);
            CELER_ASSERT(g4element);

            ImportMatElemComponent elem_comp;
            elem_comp.element_id = g4element->GetIndex();
            double elem_num_density = g4material->GetVecNbOfAtomsPerVolume()[j]
                                      * numdens_scale;
            elem_comp.number_fraction = elem_num_density
                                        / material.number_density;

            // Add material's element information
            material.elements.push_back(elem_comp);
        }

        // Sort element components by increasing element ID
        std::sort(material.elements.begin(),
                  material.elements.end(),
                  [](ImportMatElemComponent const& lhs,
                     ImportMatElemComponent const& rhs) {
                      return lhs.element_id < rhs.element_id;
                  });

        // Add material to vector
        materials[i] = material;
    }

    CELER_LOG(debug) << "Loaded " << materials.size() << " materials";
    CELER_ENSURE(!materials.empty());
    return materials;
}

//---------------------------------------------------------------------------//
/*!
 * Return a populated \c ImportProcess vector.
 */
auto import_processes(GeantImporter::DataSelection::Flags process_flags,
                      std::vector<ImportParticle> const& particles,
                      std::vector<ImportElement> const& elements,
                      std::vector<ImportMaterial> const& materials)
    -> std::pair<std::vector<ImportProcess>, std::vector<ImportMscModel>>
{
    ParticleFilter include_particle{process_flags};
    ProcessFilter include_process{process_flags};

    std::vector<ImportProcess> processes;
    std::vector<ImportMscModel> msc_models;

    static celeritas::TypeDemangler<G4VProcess> const demangle_process;
    std::unordered_map<G4VProcess const*, G4ParticleDefinition const*> visited;
    detail::GeantProcessImporter import_process(
        detail::TableSelection::minimal, materials, elements);

    auto append_process = [&](G4ParticleDefinition const& particle,
                              G4VProcess const& process) -> void {
        // Check for duplicate processes
        auto [prev, inserted] = visited.insert({&process, &particle});

        if (!inserted)
        {
            CELER_LOG(debug)
                << "Skipping process '" << process.GetProcessName()
                << "' (RTTI: " << demangle_process(process)
                << ") for particle " << particle.GetParticleName()
                << ": duplicate of particle "
                << prev->second->GetParticleName();
            return;
        }

        if (auto const* gg_process
            = dynamic_cast<G4GammaGeneralProcess const*>(&process))
        {
#if G4VERSION_NUMBER >= 1060
            // Extract the real EM processes embedded inside "gamma general"
            // using an awkward string-based lookup which is the only one
            // available to us :(
            for (auto emproc_enum : range(ImportProcessClass::size_))
            {
                if (G4VEmProcess const* subprocess
                    = const_cast<G4GammaGeneralProcess*>(gg_process)
                          ->GetEmProcess(to_geant_name(emproc_enum)))
                {
                    processes.push_back(import_process(particle, *subprocess));
                }
            }
#else
            CELER_DISCARD(gg_process);
            CELER_NOT_IMPLEMENTED("GammaGeneralProcess for Geant4 < 10.6");
#endif
        }
        else if (auto const* em_process
                 = dynamic_cast<G4VEmProcess const*>(&process))
        {
            processes.push_back(import_process(particle, *em_process));
        }
        else if (auto const* el_process
                 = dynamic_cast<G4VEnergyLossProcess const*>(&process))
        {
            processes.push_back(import_process(particle, *el_process));
        }
        else if (auto const* msc_process
                 = dynamic_cast<G4VMultipleScattering const*>(&process))
        {
            // Unpack MSC process into multiple MSC models
            auto new_msc_models = import_process(particle, *msc_process);
            msc_models.insert(msc_models.end(),
                              std::make_move_iterator(new_msc_models.begin()),
                              std::make_move_iterator(new_msc_models.end()));
        }
        else
        {
            CELER_LOG(error)
                << "Cannot export unknown process '"
                << process.GetProcessName()
                << "' (RTTI: " << demangle_process(process) << ")";
        }
    };

    for (auto const& p : particles)
    {
        G4ParticleDefinition const* g4_particle_def
            = G4ParticleTable::GetParticleTable()->FindParticle(p.pdg);
        CELER_ASSERT(g4_particle_def);

        if (!include_particle(PDGNumber{g4_particle_def->GetPDGEncoding()}))
        {
            CELER_LOG(debug) << "Filtered all processes from particle '"
                             << g4_particle_def->GetParticleName() << "'";
            continue;
        }

        G4ProcessVector const& process_list
            = *g4_particle_def->GetProcessManager()->GetProcessList();

        for (auto j : range(process_list.size()))
        {
            G4VProcess const& process = *process_list[j];
            if (!include_process(process.GetProcessType()))
            {
                CELER_LOG(debug)
                    << "Filtered process '" << process.GetProcessName() << "'";
                continue;
            }

            append_process(*g4_particle_def, process);
        }
    }
    CELER_LOG(debug) << "Loaded " << processes.size() << " processes";
    return {std::move(processes), std::move(msc_models)};
}

//---------------------------------------------------------------------------//
/*!
 * Get the transportation process for a given particle type.
 */
G4Transportation const* get_transportation(G4ParticleDefinition const* particle)
{
    CELER_EXPECT(particle);

    auto const* pm = particle->GetProcessManager();
    CELER_ASSERT(pm);

    // Search through the processes to find transportion (it should be the
    // first one)
    auto const& pl = *pm->GetProcessList();
    for (auto i : range(pl.size()))
    {
        if (auto const* trans = dynamic_cast<G4Transportation const*>(pl[i]))
        {
            return trans;
        }
    }
    return nullptr;
}

//---------------------------------------------------------------------------//
/*!
 * Store particle-dependent transportation parameters.
 */
ImportTransParameters
import_trans_parameters(GeantImporter::DataSelection::Flags particle_flags)
{
    ImportTransParameters result;

    // Get the maximum number of substeps in the field propagator
    auto const* tm = G4TransportationManager::GetTransportationManager();
    CELER_ASSERT(tm);
    if (auto const* fp = tm->GetPropagatorInField())
    {
        result.max_substeps = fp->GetMaxLoopCount();
    }

    G4ParticleTable::G4PTblDicIterator& particle_iterator
        = *(G4ParticleTable::GetParticleTable()->GetIterator());
    particle_iterator.reset();
    ParticleFilter include_particle{particle_flags};
    while (particle_iterator())
    {
        auto const* particle = particle_iterator.value();
        if (!include_particle(PDGNumber{particle->GetPDGEncoding()}))
        {
            continue;
        }

        // Get the transportation process
        auto const* trans = get_transportation(particle);
        CELER_ASSERT(trans);

        // Get the threshold values for killing looping tracks
        ImportLoopingThreshold looping;
        looping.threshold_trials = trans->GetThresholdTrials();
        looping.important_energy = trans->GetThresholdImportantEnergy()
                                   * mev_scale;
        CELER_ASSERT(looping);
        result.looping.insert({particle->GetPDGEncoding(), looping});
    }

    CELER_ENSURE(result);
    return result;
}

//---------------------------------------------------------------------------//
/*!
 * Return a \c ImportData::ImportEmParamsMap .
 */
ImportEmParameters import_em_parameters()
{
    ImportEmParameters import;

    auto const& g4 = *G4EmParameters::Instance();
    double const len_scale = native_value_from_clhep(ImportUnits::len);

    import.energy_loss_fluct = g4.LossFluctuation();
    import.lpm = g4.LPM();
    import.integral_approach = g4.Integral();
    import.linear_loss_limit = g4.LinearLossLimit();
    import.lowest_electron_energy = g4.LowestElectronEnergy() * mev_scale;
    import.auger = g4.Auger();
<<<<<<< HEAD
    import.msc_geom_factor = g4.MscGeomFactor();
=======
    import.msc_step_algorithm = to_msc_step_algorithm(g4.MscStepLimitType());
>>>>>>> 7a539947
    import.msc_range_factor = g4.MscRangeFactor();
#if G4VERSION_NUMBER >= 1060
    import.msc_safety_factor = g4.MscSafetyFactor();
    import.msc_lambda_limit = g4.MscLambdaLimit() * len_scale;
#endif
    import.apply_cuts = g4.ApplyCuts();
    import.screening_factor = g4.ScreeningFactor();

    CELER_ENSURE(import);
    return import;
}

//---------------------------------------------------------------------------//
}  // namespace

//---------------------------------------------------------------------------//
/*!
 * Get an externally loaded Geant4 top-level geometry element.
 *
 * This is only defined if Geant4 has already been set up. It's meant to be
 * used in concert with GeantImporter or other Geant-importing classes.
 */
G4VPhysicalVolume const* GeantImporter::get_world_volume()
{
    auto* man = G4TransportationManager::GetTransportationManager();
    CELER_ASSERT(man);
    auto* nav = man->GetNavigatorForTracking();
    CELER_ASSERT(nav);
    auto* world = nav->GetWorldVolume();
    CELER_VALIDATE(world,
                   << "no world volume has been defined in the navigator");
    return world;
}

//---------------------------------------------------------------------------//
/*!
 * Construct from an existing Geant4 geometry, assuming physics is loaded.
 */
GeantImporter::GeantImporter(G4VPhysicalVolume const* world) : world_(world)
{
    CELER_EXPECT(world_);
}

//---------------------------------------------------------------------------//
/*!
 * Construct by capturing a GeantSetup object.
 */
GeantImporter::GeantImporter(GeantSetup&& setup) : setup_(std::move(setup))
{
    CELER_EXPECT(setup_);
    world_ = setup_.world();
    CELER_ENSURE(world_);
}

//---------------------------------------------------------------------------//
/*!
 * Load data from Geant4.
 */
ImportData GeantImporter::operator()(DataSelection const& selected)
{
    CELER_VALIDATE(
        (selected.materials && selected.particles != DataSelection::none)
            || selected.processes == DataSelection::none,
        << "materials and particles must be enabled if requesting processes");
    ScopedMem record_mem("GeantImporter.load");
    ScopedProfiling profile_this{"import-geant"};
    ImportData imported;

    {
        CELER_LOG(status) << "Transferring data from Geant4";
        ScopedGeantExceptionHandler scoped_exceptions;
        ScopedTimeLog scoped_time;
        if (selected.particles != DataSelection::none)
        {
            imported.particles = import_particles(selected.particles);
        }
        if (selected.materials)
        {
            imported.isotopes = import_isotopes();
            imported.elements = import_elements();
            imported.materials = import_materials(selected.particles);
            imported.optical = import_optical();
        }
        if (selected.processes != DataSelection::none)
        {
            std::tie(imported.processes, imported.msc_models)
                = import_processes(selected.processes,
                                   imported.particles,
                                   imported.elements,
                                   imported.materials);
        }
        imported.volumes = this->import_volumes(selected.unique_volumes);
        if (selected.particles != DataSelection::none)
        {
            imported.trans_params = import_trans_parameters(selected.particles);
        }
        if (selected.processes & DataSelection::em)
        {
            imported.em_params = import_em_parameters();
        }
    }

    if (selected.reader_data)
    {
        CELER_LOG(status) << "Loading external elemental data";
        ScopedTimeLog scoped_time;

        detail::AllElementReader load_data{imported.elements};

        auto have_process = [&imported](ImportProcessClass ipc) {
            return std::any_of(imported.processes.begin(),
                               imported.processes.end(),
                               [ipc](const ImportProcess& ip) {
                                   return ip.process_class == ipc;
                               });
        };

        if (have_process(ImportProcessClass::e_brems))
        {
            imported.sb_data = load_data(SeltzerBergerReader{});
        }
        if (have_process(ImportProcessClass::photoelectric))
        {
            imported.livermore_pe_data = load_data(LivermorePEReader{});
        }
        if (G4EmParameters::Instance()->Fluo())
        {
            // TODO: only read auger data if that option is enabled
            imported.atomic_relaxation_data
                = load_data(AtomicRelaxationReader{});
        }
        else if (G4EmParameters::Instance()->Auger())
        {
            CELER_LOG(warning) << "Auger emission is ignored because "
                                  "fluorescent atomic relaxation is disabled";
        }
    }

    imported.units = units::NativeTraits::label();
    return imported;
}

//---------------------------------------------------------------------------//
/*!
 * Return a populated \c ImportVolume vector.
 */
std::vector<ImportVolume>
GeantImporter::import_volumes(bool unique_volumes) const
{
    // Note: if the LV has been purged (i.e. by trying to run multiple
    // geometries in the same execution), the instance ID's won't correspond to
    // the location in the vector.
    G4LogicalVolumeStore* lv_store = G4LogicalVolumeStore::GetInstance();
    CELER_ASSERT(lv_store);
    std::vector<ImportVolume> result;
    result.reserve(lv_store->size());

    // Recursive loop over all logical volumes to populate volumes
    visit_geant_volumes(
        [unique_volumes, &result](G4LogicalVolume const& lv) {
            auto i = static_cast<std::size_t>(lv.GetInstanceID());
            if (i >= result.size())
            {
                result.resize(i + 1);
            }

            ImportVolume& volume = result[lv.GetInstanceID()];
            if (auto* cuts = lv.GetMaterialCutsCouple())
            {
                volume.material_id = cuts->GetIndex();
            }
            volume.name = lv.GetName();
            volume.solid_name = lv.GetSolid()->GetName();

            if (volume.name.empty())
            {
                CELER_LOG(warning)
                    << "No logical volume name specified for instance ID " << i
                    << " (material " << volume.material_id << ")";
            }
            else if (unique_volumes)
            {
                // Add pointer as GDML writer does
                volume.name = make_gdml_name(lv);
            }
        },
        *world_->GetLogicalVolume());

    CELER_LOG(debug) << "Loaded " << result.size() << " volumes with "
                     << (unique_volumes ? "uniquified" : "original")
                     << " names";
    return result;
}

//---------------------------------------------------------------------------//
}  // namespace celeritas<|MERGE_RESOLUTION|>--- conflicted
+++ resolved
@@ -829,11 +829,8 @@
     import.linear_loss_limit = g4.LinearLossLimit();
     import.lowest_electron_energy = g4.LowestElectronEnergy() * mev_scale;
     import.auger = g4.Auger();
-<<<<<<< HEAD
     import.msc_geom_factor = g4.MscGeomFactor();
-=======
     import.msc_step_algorithm = to_msc_step_algorithm(g4.MscStepLimitType());
->>>>>>> 7a539947
     import.msc_range_factor = g4.MscRangeFactor();
 #if G4VERSION_NUMBER >= 1060
     import.msc_safety_factor = g4.MscSafetyFactor();
