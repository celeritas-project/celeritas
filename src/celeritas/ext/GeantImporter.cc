--- conflicted
+++ resolved
@@ -264,7 +264,7 @@
 store_materials(GeantImporter::DataSelection::Flags particle_flags)
 {
     ParticleFilter include_particle{particle_flags};
-    const auto& g4production_cuts_table
+    const auto&    g4production_cuts_table
         = *G4ProductionCutsTable::GetProductionCutsTable();
 
     std::vector<ImportMaterial> materials;
@@ -485,20 +485,7 @@
 ImportData GeantImporter::operator()(const DataSelection& selected)
 {
     ImportData import_data;
-<<<<<<< HEAD
-    import_data.particles              = store_particles();
-    import_data.elements               = store_elements();
-    import_data.materials              = store_materials();
-    import_data.processes              = store_processes();
-    import_data.volumes                = store_volumes(world_);
-    import_data.em_params              = store_em_parameters();
-
-    detail::AllElementReader load_data{import_data.elements};
-    // TODO: load only conditionally based on processes in use
-    import_data.sb_data                = load_data(SeltzerBergerReader{});
-    import_data.livermore_pe_data      = load_data(LivermorePEReader{});
-    import_data.atomic_relaxation_data = load_data(AtomicRelaxationReader{});
-=======
+
     import_data.particles = store_particles(selected.particles);
     import_data.elements  = store_elements();
     import_data.materials = store_materials(selected.particles);
@@ -511,7 +498,6 @@
     {
         import_data.em_params = store_em_parameters();
     }
->>>>>>> ab5e518b
 
     CELER_ENSURE(import_data);
     return import_data;
