--- conflicted
+++ resolved
@@ -22,7 +22,6 @@
 #include "corecel/cont/Range.hh"
 #include "corecel/io/Logger.hh"
 #include "corecel/io/ScopedStreamRedirect.hh"
-#include "corecel/io/ScopedTimeLog.hh"
 #include "corecel/sys/ScopedMem.hh"
 
 #include "ScopedGeantExceptionHandler.hh"
@@ -46,6 +45,15 @@
 {
     CELER_LOG(info) << "Loading Geant4 geometry from GDML at " << filename;
     ScopedMem record_mem("load_geant_geometry");
+
+    {
+        // I have no idea why, but creating the GDML parser resets the
+        // ScopedGeantLogger on its first instantiation (geant4@11.0)
+        G4GDMLParser temp_parser_init;
+    }
+
+    ScopedGeantLogger scoped_logger;
+    ScopedGeantExceptionHandler scoped_exceptions;
 
     G4GDMLParser gdml_parser;
     // Note that material and element names (at least as
@@ -102,33 +110,8 @@
  */
 G4VPhysicalVolume* load_geant_geometry(std::string const& filename)
 {
-<<<<<<< HEAD
     return load_geant_geometry_impl(filename, false);
 }
-=======
-    CELER_LOG(info) << "Loading Geant4 geometry from GDML at " << filename;
-    ScopedMem record_mem("load_geant_geometry");
-    ScopedTimeLog scoped_time;
-
-    {
-        // I have no idea why, but creating the GDML parser resets the
-        // ScopedGeantLogger on its first instantiation (geant4@11.0): so
-        // create and destroy one before doing anything else.
-        G4GDMLParser temp_parser_init;
-    }
-    ScopedGeantLogger scoped_logger;
-    ScopedGeantExceptionHandler scoped_exceptions;
-
-    // Create parser; do *not* strip `0x` extensions since those are needed to
-    // deduplicate complex geometries (e.g. CMS) and are handled by the Label
-    // and LabelIdMultiMap. Note that material and element names (at least as
-    // of Geant4@11.0) are *always* stripped: only volumes and solids keep
-    // their extension.
-    G4GDMLParser gdml_parser;
-    gdml_parser.SetStripFlag(false);
-
-    gdml_parser.Read(filename, /* validate_gdml_schema = */ false);
->>>>>>> e60f7fb2
 
 //---------------------------------------------------------------------------//
 /*!
