//----------------------------------*-C++-*----------------------------------//
// Copyright 2020-2023 UT-Battelle, LLC, and other Celeritas developers.
// See the top-level COPYRIGHT file for details.
// SPDX-License-Identifier: (Apache-2.0 OR MIT)
//---------------------------------------------------------------------------//
//! \file celeritas/ext/VecgeomParams.cc
//---------------------------------------------------------------------------//
#include "VecgeomParams.hh"

#include <cstddef>
#include <vector>
#include <VecGeom/base/Config.h>
#include <VecGeom/base/Cuda.h>
#include <VecGeom/gdml/Frontend.h>
#include <VecGeom/management/ABBoxManager.h>
#include <VecGeom/management/BVHManager.h>
#include <VecGeom/management/GeoManager.h>
#include <VecGeom/volumes/PlacedVolume.h>

#include "celeritas_config.h"
#include "corecel/device_runtime_api.h"
#include "corecel/Assert.hh"
#include "corecel/sys/Environment.hh"
#include "corecel/sys/ScopedLimitSaver.hh"
#include "corecel/sys/ScopedProfiling.hh"
#include "celeritas/ext/detail/VecgeomCompatibility.hh"
#if CELERITAS_USE_CUDA
#    include <VecGeom/management/CudaManager.h>
#    include <cuda_runtime_api.h>
#endif
#ifdef VECGEOM_USE_SURF
#    include <VecGeom/surfaces/BrepHelper.h>
#endif

#include "corecel/cont/Range.hh"
#include "corecel/io/Join.hh"
#include "corecel/io/Logger.hh"
#include "corecel/io/ScopedTimeAndRedirect.hh"
#include "corecel/io/StringUtils.hh"
#include "corecel/sys/Device.hh"
#include "corecel/sys/ScopedMem.hh"

#include "VecgeomData.hh"  // IWYU pragma: associated
#include "g4vg/Converter.hh"

#ifdef VECGEOM_USE_SURF
#    include "VecgeomParams.surface.hh"
#endif

namespace celeritas
{
namespace
{
//---------------------------------------------------------------------------//
/*!
 * Get the verbosity setting for vecgeom.
 */
int vecgeom_verbosity()
{
<<<<<<< HEAD
    static int const result = [] {
=======
    static bool const result = [] {
>>>>>>> 053fb4e3
        std::string var = celeritas::getenv("VECGEOM_VERBOSE");
        if (var.empty())
        {
            return 0;
        }
        return std::stoi(var);
    }();
    return result;
}

//---------------------------------------------------------------------------//
}  // namespace

//---------------------------------------------------------------------------//
/*!
 * Whether surface tracking is being used.
 */
bool VecgeomParams::use_surface_tracking()
{
#ifdef VECGEOM_USE_SURF
    return true;
#else
    return false;
#endif
}

//---------------------------------------------------------------------------//
/*!
 * Construct from a GDML input.
 */
VecgeomParams::VecgeomParams(std::string const& filename)
{
    CELER_LOG(status) << "Loading VecGeom geometry from GDML at " << filename;
    if (!ends_with(filename, ".gdml"))
    {
        CELER_LOG(warning) << "Expected '.gdml' extension for GDML input";
    }

    ScopedMem record_mem("VecgeomParams.construct");
    {
        ScopedProfiling profile_this{"load-vecgeom"};
        ScopedMem record_mem("VecgeomParams.load_geant_geometry");
        ScopedTimeAndRedirect time_and_output_("vgdml::Frontend");
        vgdml::Frontend::Load(filename, /* validate_xml_schema = */ false);
    }

    this->build_tracking();
    this->build_data();
    this->build_metadata();

    CELER_ENSURE(this->num_volumes() > 0);
    CELER_ENSURE(host_ref_);
}

//---------------------------------------------------------------------------//
/*!
 * Translate a geometry from Geant4.
 */
VecgeomParams::VecgeomParams(G4VPhysicalVolume const* world)
{
    CELER_EXPECT(world);
    ScopedMem record_mem("VecgeomParams.construct");

    {
        // Convert the geometry to VecGeom
        ScopedProfiling profile_this{"load-vecgeom"};
        g4vg::Converter::Options opts;
        opts.compare_volumes
            = !celeritas::getenv("G4VG_COMPARE_VOLUMES").empty();
        g4vg::Converter convert{opts};
        auto result = convert(world);
        g4log_volid_map_ = std::move(result.volumes);

        // Set as world volume
        auto& vg_manager = vecgeom::GeoManager::Instance();
        vg_manager.RegisterPlacedVolume(result.world);
        vg_manager.SetWorldAndClose(result.world);

        // NOTE: setting and closing changes the world
        // CELER_ASSERT(result.world == vg_manager.GetWorld());
    }

    this->build_tracking();
    this->build_data();
    this->build_metadata();

    CELER_ENSURE(this->num_volumes() > 0);
    CELER_ENSURE(host_ref_);
}

//---------------------------------------------------------------------------//
/*!
 * Clean up vecgeom on destruction.
 */
VecgeomParams::~VecgeomParams()
{
#if CELERITAS_USE_CUDA
    if (device_ref_)
    {
        CELER_LOG(debug) << "Clearing VecGeom GPU data";
#    ifdef VECGEOM_USE_SURF
        {
            // clear surface data first
            CELER_LOG(debug) << "Clearing SurfModel GPU data";
            teardown_surface_tracking_device();
        }
#endif
        vecgeom::CudaManager::Instance().Clear();
    }
#endif

<<<<<<< HEAD
#ifdef VECGEOM_USE_SURF
    {
        CELER_LOG(debug) << "Clearing SurfModel CPU data";
        vgbrep::BrepHelper<real_type>::Instance().ClearData();
    }
#endif

=======
>>>>>>> 053fb4e3
    CELER_LOG(debug) << "Clearing VecGeom CPU data";
    vecgeom::GeoManager::Instance().Clear();
}

//---------------------------------------------------------------------------//
/*!
 * Get the label for a placed volume ID.
 */
Label const& VecgeomParams::id_to_label(VolumeId vol) const
{
    CELER_EXPECT(vol < vol_labels_.size());
    return vol_labels_.get(vol);
}

//---------------------------------------------------------------------------//
/*!
 * Get the ID corresponding to a label.
 */
auto VecgeomParams::find_volume(std::string const& name) const -> VolumeId
{
    auto result = vol_labels_.find_all(name);
    if (result.empty())
        return {};
    CELER_VALIDATE(result.size() == 1,
                   << "volume '" << name << "' is not unique");
    return result.front();
}

//---------------------------------------------------------------------------//
/*!
 * Locate the volume ID corresponding to a label.
 *
 * If the label isn't in the geometry, a null ID will be returned.
 */
VolumeId VecgeomParams::find_volume(Label const& label) const
{
    return vol_labels_.find(label);
}

//---------------------------------------------------------------------------//
/*!
 * Locate the volume ID corresponding to a Geant4 logical volume.
 */
VolumeId VecgeomParams::find_volume(G4LogicalVolume const* volume) const
{
    VolumeId result{};
    if (volume)
    {
        auto iter = g4log_volid_map_.find(volume);
        if (iter != g4log_volid_map_.end())
            result = iter->second;
    }
    return result;
}

//---------------------------------------------------------------------------//
/*!
 * Get zero or more volume IDs corresponding to a name.
 *
 * This is useful for volumes that are repeated in the geometry with different
 * uniquifying 'extensions' from Geant4.
 */
auto VecgeomParams::find_volumes(std::string const& name) const
    -> SpanConstVolumeId
{
    return vol_labels_.find_all(name);
}

//---------------------------------------------------------------------------//
/*!
 * After loading solids, set up VecGeom tracking data and copy to GPU.
 */
void VecgeomParams::build_tracking()
{
    CELER_EXPECT(vecgeom::GeoManager::Instance().GetWorld());
    CELER_LOG(status) << "Initializing tracking information";
    ScopedProfiling profile_this{"initialize-vecgeom"};
    ScopedMem record_mem("VecgeomParams.build_tracking");
<<<<<<< HEAD

=======
>>>>>>> 053fb4e3
    if (VecgeomParams::use_surface_tracking())
    {
        this->build_surface_tracking();
    }
    else
    {
        this->build_volume_tracking();
    }
}

//---------------------------------------------------------------------------//
/*!
 * After loading solids, set up VecGeom surface data and copy to GPU.
 */
void VecgeomParams::build_surface_tracking()
{
<<<<<<< HEAD
#ifdef VECGEOM_USE_SURF
    static_assert(std::is_same_v<real_type, vecgeom::Precision>,
                  "Celeritas and VecGeom real types do not match");
    auto& brep_helper = vgbrep::BrepHelper<real_type>::Instance();

    CELER_LOG(debug) << "Creating surfaces";
    brep_helper.SetVerbosity(vecgeom_verbosity());
    {
        ScopedTimeAndRedirect time_and_output_("BrepHelper::Convert");
        bool success = brep_helper.Convert();
        CELER_VALIDATE(success, << "failed to convert VecGeom to surfaces");
        if (vecgeom_verbosity() > 1)
        {
            brep_helper.PrintSurfData();
        }
    }

    if (celeritas::device())
    {
#    if CELERITAS_USE_CUDA
        CELER_LOG(debug) << "Transferring surface data to GPU";
        {
            ScopedTimeAndRedirect time_and_output_(
                "BrepCudaManager::TransferSurfData");

            setup_surface_tracking_device(brep_helper.GetSurfData());
            CELER_DEVICE_CHECK_ERROR();
        }
#    endif
    }
#else
    vecgeom_verbosity();
    CELER_NOT_CONFIGURED("surface tracking");
#endif
=======
    CELER_NOT_CONFIGURED("surface tracking");
>>>>>>> 053fb4e3
}

//---------------------------------------------------------------------------//
/*!
 * After loading solids, set up VecGeom tracking data and copy to GPU.
<<<<<<< HEAD
=======
 *
 * After instantiating the CUDA manager, which changes the stack limits, we
 * adjust the stack size based on a user variable due to VecGeom recursive
 * virtual function calls. This is necessary for deeply nested geometry such as
 * CMS, as well as certain cases with debug symbols and assertions.
 *
 * See https://github.com/celeritas-project/celeritas/issues/614
>>>>>>> 053fb4e3
 */
void VecgeomParams::build_volume_tracking()
{
    CELER_EXPECT(vecgeom::GeoManager::Instance().GetWorld());
    {
        ScopedTimeAndRedirect time_and_output_("vecgeom::ABBoxManager");
        vecgeom::ABBoxManager::Instance().InitABBoxesForCompleteGeometry();
    }

    // Init the bounding volume hierarchy structure
    vecgeom::cxx::BVHManager::Init();

    if (celeritas::device())
    {
#if CELERITAS_USE_CUDA
        {
            // NOTE: this *MUST* be the first time the CUDA manager is called,
            // otherwise we can't restore limits.
            ScopedLimitSaver save_cuda_limits;
            vecgeom::cxx::CudaManager::Instance();
        }

<<<<<<< HEAD
        auto& cuda_manager = vecgeom::cxx::CudaManager::Instance();

        cuda_manager.set_verbose(vecgeom_verbosity());

        for (auto i : range(orig_limits.size()))
        {
            std::size_t temp;
            CELER_CUDA_CALL(cudaDeviceGetLimit(&temp, cuda_attrs[i]));
            if (temp != orig_limits[i])
            {
                CELER_LOG(debug)
                    << "VecGeom changed the " << cuda_attr_labels[i]
                    << " from " << orig_limits[i] << " to " << temp
                    << "; restoring to our values";
                CELER_CUDA_CALL(
                    cudaDeviceSetLimit(cuda_attrs[i], orig_limits[i]));
            }
        }

        // Ensure that kernels, for which the compiler is not able to determine
        // the total stack usage, have enough stack reserved.
        // See https://github.com/celeritas-project/celeritas/issues/614 for
        // a more detailed discussion.
        // Experimentally, this seems to be needed only in the following cases
        // (a stricter condition could have been
        //   if use_vecgeom && (compiled without -O2 || CELERITAS_DEBUG)
        //      || (CELERITAS_DEBUG && compiled with -g)
        // with the 2nd part being useful only if vulnerable kernels start
        // appearing in the build; for this second part we ought to move (or
        // more exactly copy) to `celeritas::activate_device` as the latest
        // cudaDeviceSetLimit 'wins'.
=======
        // Set custom stack and heap size now that it's been initialized
>>>>>>> 053fb4e3
        if (std::string var = celeritas::getenv("CUDA_STACK_SIZE");
            !var.empty())
        {
            int stack_size = std::stoi(var);
            CELER_VALIDATE(stack_size > 0,
                           << "invalid CUDA_STACK_SIZE=" << stack_size
                           << " (must be positive)");
            set_cuda_stack_size(stack_size);
        }
        else if constexpr (CELERITAS_DEBUG)
        {
            // Default to a large stack size due to debugging code.
            set_cuda_stack_size(16384);
        }

        if (std::string var = celeritas::getenv("CUDA_HEAP_SIZE"); !var.empty())
        {
            int heap_size = std::stoi(var);
            CELER_VALIDATE(heap_size > 0,
                           << "invalid CUDA_HEAP_SIZE=" << heap_size
                           << " (must be positive)");
            set_cuda_heap_size(heap_size);
        }

<<<<<<< HEAD
        // NOTE: this must actually be escaped with preprocessing because the
        // VecGeom interfaces change depending on the build options.

        CELER_LOG(debug) << "Converting to CUDA geometry";
=======
        auto& cuda_manager = vecgeom::cxx::CudaManager::Instance();
        cuda_manager.set_verbose(vecgeom_verbosity());
>>>>>>> 053fb4e3
        {
            CELER_LOG(debug) << "Converting to CUDA geometry";
            ScopedTimeAndRedirect time_and_output_(
                "vecgeom::CudaManager.LoadGeometry");

            cuda_manager.LoadGeometry();
            CELER_DEVICE_CALL_PREFIX(DeviceSynchronize());
        }
        {
            CELER_LOG(debug) << "Transferring geometry to GPU";
            ScopedTimeAndRedirect time_and_output_(
                "vecgeom::CudaManager.Synchronize");
            auto world_top_devptr = cuda_manager.Synchronize();
            CELER_DEVICE_CHECK_ERROR();
            CELER_VALIDATE(world_top_devptr != nullptr,
                           << "VecGeom failed to copy geometry to GPU");
        }
        {
            CELER_LOG(debug) << "Initializing BVH on GPU";
            ScopedTimeAndRedirect time_and_output_(
                "vecgeom::BVHManager::DeviceInit");
            vecgeom::cxx::BVHManager::DeviceInit();
            CELER_DEVICE_CHECK_ERROR();
        }
#else
        CELER_NOT_CONFIGURED("CUDA");
        vecgeom_verbosity();
#endif
    }
}

//---------------------------------------------------------------------------//
/*!
 * Construct host/device Celeritas data after setting up VecGeom tracking.
 */
void VecgeomParams::build_data()
{
    ScopedMem record_mem("VecgeomParams.build_data");
    // Save host data
    auto& vg_manager = vecgeom::GeoManager::Instance();
    host_ref_.world_volume = vg_manager.GetWorld();
    host_ref_.max_depth = vg_manager.getMaxDepth();

    if (celeritas::device())
    {
#if CELERITAS_USE_CUDA
        auto& cuda_manager = vecgeom::cxx::CudaManager::Instance();
        device_ref_.world_volume = cuda_manager.world_gpu();
        CELER_ASSERT(device_ref_.world_volume);
#endif
        device_ref_.max_depth = host_ref_.max_depth;
    }
    CELER_ENSURE(host_ref_);
    CELER_ENSURE(!celeritas::device() || device_ref_);
}

//---------------------------------------------------------------------------//
/*!
 * Construct Celeritas host-only metadata.
 */
void VecgeomParams::build_metadata()
{
    ScopedMem record_mem("VecgeomParams.build_metadata");
    // Construct volume labels
    vol_labels_ = LabelIdMultiMap<VolumeId>([] {
        auto& vg_manager = vecgeom::GeoManager::Instance();
        CELER_EXPECT(vg_manager.GetRegisteredVolumesCount() > 0);

        std::vector<Label> result(vg_manager.GetRegisteredVolumesCount());

        for (auto vol_idx : range<VolumeId::size_type>(result.size()))
        {
            // Get label
            vecgeom::LogicalVolume const* vol
                = vg_manager.FindLogicalVolume(vol_idx);
            CELER_ASSERT(vol);

            auto label = [vol] {
                std::string const& label = vol->GetLabel();
                if (starts_with(label, "[TEMP]"))
                {
                    // Temporary logical volume not directly used in transport
                    return Label{};
                }
                return Label::from_geant(label);
            }();

            result[vol_idx] = std::move(label);
        }
        return result;
    }());

    // Check for duplicates
    {
        auto vol_dupes = vol_labels_.duplicates();
        if (!vol_dupes.empty())
        {
            auto streamed_label = [this](std::ostream& os, VolumeId v) {
                os << '"' << this->vol_labels_.get(v) << "\" ("
                   << v.unchecked_get() << ')';
            };

            CELER_LOG(warning) << "Geometry contains duplicate volume names: "
                               << join_stream(vol_dupes.begin(),
                                              vol_dupes.end(),
                                              ", ",
                                              streamed_label);
        }
    }

    // Save world bbox
    bbox_ = [] {
        using namespace vecgeom;

        // Get world logical volume
        VPlacedVolume const* pv = GeoManager::Instance().GetWorld();

        // Calculate bounding box
        Vector3D<real_type> lower, upper;
        ABBoxManager::Instance().ComputeABBox(pv, &lower, &upper);

        return BBox{detail::to_array(lower), detail::to_array(upper)};
    }();
}

//---------------------------------------------------------------------------//
}  // namespace celeritas<|MERGE_RESOLUTION|>--- conflicted
+++ resolved
@@ -57,11 +57,7 @@
  */
 int vecgeom_verbosity()
 {
-<<<<<<< HEAD
     static int const result = [] {
-=======
-    static bool const result = [] {
->>>>>>> 053fb4e3
         std::string var = celeritas::getenv("VECGEOM_VERBOSE");
         if (var.empty())
         {
@@ -173,7 +169,6 @@
     }
 #endif
 
-<<<<<<< HEAD
 #ifdef VECGEOM_USE_SURF
     {
         CELER_LOG(debug) << "Clearing SurfModel CPU data";
@@ -181,8 +176,6 @@
     }
 #endif
 
-=======
->>>>>>> 053fb4e3
     CELER_LOG(debug) << "Clearing VecGeom CPU data";
     vecgeom::GeoManager::Instance().Clear();
 }
@@ -261,10 +254,7 @@
     CELER_LOG(status) << "Initializing tracking information";
     ScopedProfiling profile_this{"initialize-vecgeom"};
     ScopedMem record_mem("VecgeomParams.build_tracking");
-<<<<<<< HEAD
-
-=======
->>>>>>> 053fb4e3
+
     if (VecgeomParams::use_surface_tracking())
     {
         this->build_surface_tracking();
@@ -281,7 +271,6 @@
  */
 void VecgeomParams::build_surface_tracking()
 {
-<<<<<<< HEAD
 #ifdef VECGEOM_USE_SURF
     static_assert(std::is_same_v<real_type, vecgeom::Precision>,
                   "Celeritas and VecGeom real types do not match");
@@ -316,16 +305,11 @@
     vecgeom_verbosity();
     CELER_NOT_CONFIGURED("surface tracking");
 #endif
-=======
-    CELER_NOT_CONFIGURED("surface tracking");
->>>>>>> 053fb4e3
 }
 
 //---------------------------------------------------------------------------//
 /*!
  * After loading solids, set up VecGeom tracking data and copy to GPU.
-<<<<<<< HEAD
-=======
  *
  * After instantiating the CUDA manager, which changes the stack limits, we
  * adjust the stack size based on a user variable due to VecGeom recursive
@@ -333,11 +317,11 @@
  * CMS, as well as certain cases with debug symbols and assertions.
  *
  * See https://github.com/celeritas-project/celeritas/issues/614
->>>>>>> 053fb4e3
  */
 void VecgeomParams::build_volume_tracking()
 {
     CELER_EXPECT(vecgeom::GeoManager::Instance().GetWorld());
+
     {
         ScopedTimeAndRedirect time_and_output_("vecgeom::ABBoxManager");
         vecgeom::ABBoxManager::Instance().InitABBoxesForCompleteGeometry();
@@ -356,41 +340,7 @@
             vecgeom::cxx::CudaManager::Instance();
         }
 
-<<<<<<< HEAD
-        auto& cuda_manager = vecgeom::cxx::CudaManager::Instance();
-
-        cuda_manager.set_verbose(vecgeom_verbosity());
-
-        for (auto i : range(orig_limits.size()))
-        {
-            std::size_t temp;
-            CELER_CUDA_CALL(cudaDeviceGetLimit(&temp, cuda_attrs[i]));
-            if (temp != orig_limits[i])
-            {
-                CELER_LOG(debug)
-                    << "VecGeom changed the " << cuda_attr_labels[i]
-                    << " from " << orig_limits[i] << " to " << temp
-                    << "; restoring to our values";
-                CELER_CUDA_CALL(
-                    cudaDeviceSetLimit(cuda_attrs[i], orig_limits[i]));
-            }
-        }
-
-        // Ensure that kernels, for which the compiler is not able to determine
-        // the total stack usage, have enough stack reserved.
-        // See https://github.com/celeritas-project/celeritas/issues/614 for
-        // a more detailed discussion.
-        // Experimentally, this seems to be needed only in the following cases
-        // (a stricter condition could have been
-        //   if use_vecgeom && (compiled without -O2 || CELERITAS_DEBUG)
-        //      || (CELERITAS_DEBUG && compiled with -g)
-        // with the 2nd part being useful only if vulnerable kernels start
-        // appearing in the build; for this second part we ought to move (or
-        // more exactly copy) to `celeritas::activate_device` as the latest
-        // cudaDeviceSetLimit 'wins'.
-=======
         // Set custom stack and heap size now that it's been initialized
->>>>>>> 053fb4e3
         if (std::string var = celeritas::getenv("CUDA_STACK_SIZE");
             !var.empty())
         {
@@ -415,15 +365,6 @@
             set_cuda_heap_size(heap_size);
         }
 
-<<<<<<< HEAD
-        // NOTE: this must actually be escaped with preprocessing because the
-        // VecGeom interfaces change depending on the build options.
-
-        CELER_LOG(debug) << "Converting to CUDA geometry";
-=======
-        auto& cuda_manager = vecgeom::cxx::CudaManager::Instance();
-        cuda_manager.set_verbose(vecgeom_verbosity());
->>>>>>> 053fb4e3
         {
             CELER_LOG(debug) << "Converting to CUDA geometry";
             ScopedTimeAndRedirect time_and_output_(
