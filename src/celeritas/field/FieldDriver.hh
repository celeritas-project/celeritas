--- conflicted
+++ resolved
@@ -94,12 +94,9 @@
     inline CELER_FUNCTION Integration one_good_step(real_type step,
                                                     OdeState const& state) const;
 
-<<<<<<< HEAD
-=======
     // Propose a next step size from a given step size and associated error
     inline CELER_FUNCTION real_type new_step_scale(real_type error_sq) const;
 
->>>>>>> e7db0641
     //// COMMON PROPERTIES ////
 
     static CELER_CONSTEXPR_FUNCTION real_type half() { return 0.5; }
@@ -160,22 +157,11 @@
     ChordSearch output = this->find_next_chord(step, state);
     CELER_ASSERT(output.end.step <= step);
 
-<<<<<<< HEAD
-    if (output.err_sq > ipow<2>(options_.epsilon_step))
-    {
-        // Discard the original end state and advance more accurately with the
-        // newly proposed step
-        real_type next_step
-            = step * options_.safety
-              * fastpow(output.err_sq / ipow<2>(options_.epsilon_step),
-                        half() * options_.pshrink);
-=======
     if (output.err_sq > 1)
     {
         // Discard the original end state and advance more accurately with the
         // newly proposed step
         real_type next_step = step * this->new_step_scale(output.err_sq);
->>>>>>> e7db0641
         output.end = this->accurate_advance(output.end.step, state, next_step);
     }
 
@@ -227,7 +213,8 @@
     // Update step, position and momentum
     output.end.step = step;
     output.end.state = result.end_state;
-    output.err_sq = detail::rel_err_sq(result.err_state, step, state.mom);
+    output.err_sq = detail::rel_err_sq(result.err_state, step, state.mom)
+                    / ipow<2>(options_.epsilon_rel_max);
 
     return output;
 }
@@ -326,19 +313,9 @@
         output.end.step = step;
 
         // Compute a proposed new step
-<<<<<<< HEAD
-        real_type const err_eps
-            = std::sqrt(detail::rel_err_sq(result.err_state, step, state.mom))
-              / options_.epsilon_rel_max;
-        output.proposed_step
-            = options_.safety * step
-              * fastpow(err_eps,
-                        err_eps > 1 ? options_.pshrink : options_.pgrow);
-=======
         real_type err_sq = detail::rel_err_sq(result.err_state, step, state.mom)
                            / ipow<2>(options_.epsilon_rel_max);
         output.proposed_step = step * this->new_step_scale(err_sq);
->>>>>>> e7db0641
     }
 
     return output;
@@ -354,37 +331,27 @@
 FieldDriver<StepperT>::one_good_step(real_type step, OdeState const& state) const
     -> Integration
 {
-    CELER_EXPECT(step >= options_.minimum_step);
     // Output with a proposed next step
     Integration output;
 
     // Perform integration for adaptive step control with the truncation error
     bool succeeded = false;
     size_type remaining_steps = options_.max_nsteps;
-    real_type err_eps_sq;
+    real_type err_sq;
     FieldStepperResult result;
 
     do
     {
         result = apply_step_(step, state);
 
-        err_eps_sq = detail::rel_err_sq(result.err_state, step, state.mom)
-                     / ipow<2>(options_.epsilon_rel_max);
-
-        if (err_eps_sq > 1)
-        {
-<<<<<<< HEAD
-            // Step failed; compute the size of re-trial step.
-            real_type scale_step
-                = max(options_.safety
-                          * fastpow(err_eps_sq, half() * options_.pshrink),
-                      options_.max_stepping_decrease);
-            step *= scale_step;
-=======
+        err_sq = detail::rel_err_sq(result.err_state, step, state.mom)
+                 / ipow<2>(options_.epsilon_rel_max);
+
+        if (err_sq > 1)
+        {
             // Truncation error too large, reduce stepsize with a low bound
             step *= max(this->new_step_scale(err_sq),
                         options_.max_stepping_decrease);
->>>>>>> e7db0641
         }
         else
         {
@@ -398,20 +365,12 @@
     output.end.step = step;
     output.proposed_step
         = step
-<<<<<<< HEAD
-          * min(options_.safety * fastpow(err_eps_sq, half() * options_.pgrow),
-                options_.max_stepping_increase);
-=======
           * min(this->new_step_scale(err_sq), options_.max_stepping_increase);
->>>>>>> e7db0641
-
-    CELER_ENSURE(output.proposed_step > 0);
+
     return output;
 }
 
 //---------------------------------------------------------------------------//
-<<<<<<< HEAD
-=======
 /*!
  * Estimate the new predicted step size based on the error estimate.
  */
@@ -426,5 +385,4 @@
 }
 
 //---------------------------------------------------------------------------//
->>>>>>> e7db0641
 }  // namespace celeritas