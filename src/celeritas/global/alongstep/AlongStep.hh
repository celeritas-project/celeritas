//----------------------------------*-C++-*----------------------------------//
// Copyright 2022-2023 UT-Battelle, LLC, and other Celeritas developers.
// See the top-level COPYRIGHT file for details.
// SPDX-License-Identifier: (Apache-2.0 OR MIT)
//---------------------------------------------------------------------------//
//! \file celeritas/global/alongstep/AlongStep.hh
//! \brief Along-step function and helper classes
//---------------------------------------------------------------------------//
#pragma once

#include "corecel/Assert.hh"
#include "corecel/Macros.hh"
#include "corecel/OpaqueId.hh"
#include "corecel/Types.hh"
#include "orange/Types.hh"
#include "celeritas/Types.hh"

namespace celeritas
{
//---------------------------------------------------------------------------//
/*!
 * Perform the along-step action using helper functions.
 *
 * \tparam MH MSC helper, e.g. \c detail::NoMsc
 * \tparam MP Propagator factory, e.g. \c detail::LinearPropagatorFactory
 * \tparam EH Energy loss helper, e.g. \c detail::TrackNoEloss
 */
template<class MH, class MP, class EH>
inline CELER_FUNCTION void along_step(MH&& msc,
                                      MP&& make_propagator,
                                      EH&& eloss,
                                      CoreTrackView const& track)
{
    // TODO: scope the 'views' so that the lifetimes don't overlap between this
    // function and helper class functions
    auto sim = track.make_sim_view();

    // True step is the actual path length traveled by the particle, including
    // within-step MSC
    AlongStepLocalState local;
    local.step_limit = sim.step_limit();
    CELER_ASSERT(local.step_limit);
    if (local.step_limit.step == 0)
    {
        // Track is stopped: no movement or energy loss will happen
        // (could be a stopped positron waiting for annihilation, or a particle
        // waiting to decay?)
        CELER_ASSERT(track.make_particle_view().is_stopped());
        CELER_ASSERT(local.step_limit.action
                     == track.make_physics_view().scalars().discrete_action());
        CELER_ASSERT(track.make_physics_view().has_at_rest());
        // Increment the step counter
        sim.increment_num_steps();
        return;
    }

    local.geo_step = local.step_limit.step;
    bool use_msc = msc.is_applicable(track, local.geo_step);
    if (use_msc)
    {
        msc.calc_step(track, &local);
        CELER_ASSERT(local.geo_step > 0);
        CELER_ASSERT(local.step_limit.step >= local.geo_step);
    }

    {
        auto geo = track.make_geo_view();
        auto propagate = make_propagator(track.make_particle_view(), &geo);
        Propagation p = propagate(local.geo_step);
        if (p.boundary)
        {
            // Stopped at a geometry boundary: this is the new step action.
            CELER_ASSERT(p.distance <= local.geo_step);
            CELER_ASSERT(p.distance < local.step_limit.step);
            local.geo_step = p.distance;
            local.step_limit.action = track.boundary_action();
        }
        else if (p.distance < local.geo_step)
        {
            // Some other internal non-boundary geometry limit has been reached
            // (e.g. too many substeps)
            local.geo_step = p.distance;
            local.step_limit.action = track.propagation_limit_action();
        }
    }

    if (use_msc)
    {
        msc.apply_step(track, &local);
    }
    else
    {
        // Step might have been reduced due to geometry boundary
        local.step_limit.step = local.geo_step;
    }

    // Update track's lab-frame time using the beginning-of-step speed
    auto particle = track.make_particle_view();
    {
<<<<<<< HEAD
=======
        auto particle = track.make_particle_view();
        CELER_ASSERT(!particle.is_stopped());
>>>>>>> aae9e2dc
        real_type speed = native_value_from(particle.speed());
        CELER_ASSERT(speed >= 0);
        if (speed > 0)
        {
            // For very small energies (< numeric_limits<real_type>::epsilon)
            // the calculated speed can be zero.
            real_type delta_time = local.step_limit.step / speed;
            sim.add_time(delta_time);
        }
    }

    if (eloss.is_applicable(track))
    {
        using Energy = ParticleTrackView::Energy;

        Energy deposited = eloss.calc_eloss(track, local.step_limit.step);

        if (local.step_limit.action != track.boundary_action()
            && value_as<Energy>(particle.energy()) - value_as<Energy>(deposited)
                   <= value_as<Energy>(
                       track.make_physics_view().scalars().eloss_calc_limit))
        {
            // The energy after slowing down is less than the hard tracking
            // cutoff, so stop the particle rather than leaving it a tiny
            // amount of energy.
            // To avoid stopping particles on boundaries (which is an
            // artificial bias), we avoid this for geometry-limited steps.
            deposited = particle.energy();
        }

        CELER_ASSERT(deposited <= particle.energy());
        if (deposited > zero_quantity())
        {
            // Deposit energy loss
            auto step = track.make_physics_step_view();
            step.deposit_energy(deposited);
            particle.subtract_energy(deposited);
        }
    }

    if (particle.is_stopped())
    {
        // Particle lost all energy over the step
        auto phys = track.make_physics_view();
        if (eloss.imprecise_range()
            && CELER_UNLIKELY(local.step_limit.action
                              == track.boundary_action()))
        {
            // Particle lost all energy *and* is at a geometry boundary.
            // It therefore physically moved too far over the step, since
            // the range is supposed to be the integral of the inverse
            // energy loss rate. Bump particle slightly away from boundary
            // to avoid on-surface initialization/direction change.
            real_type backward_bump = real_type(-1e-5) * local.step_limit.step;
            // Force the step limiter to be "range" because energy went to
            // zero via slowing down.
            local.step_limit.action = phys.scalars().range_action();
            local.step_limit.step += backward_bump;

            auto geo = track.make_geo_view();
            Real3 pos = geo.pos();
            axpy(backward_bump, geo.dir(), &pos);
            geo.move_internal(pos);
        }
        CELER_ASSERT(local.step_limit.action != track.boundary_action());

        if (!phys.has_at_rest())
        {
            // Immediately kill stopped particles with no at rest processes
            sim.status(TrackStatus::killed);
        }
        else
        {
            // Particle slowed down to zero: force a discrete interaction
            local.step_limit.action = phys.scalars().discrete_action();
        }
    }

    if (sim.status() != TrackStatus::killed)
    {
        CELER_ASSERT(local.step_limit.step > 0);
        CELER_ASSERT(local.step_limit.action);
        auto phys = track.make_physics_view();
        if (local.step_limit.action != phys.scalars().discrete_action())
        {
            // Reduce remaining mean free paths to travel. The 'discrete
            // action' case is launched separately and resets the
            // interaction MFP itself.
            auto step = track.make_physics_step_view();
            real_type mfp = phys.interaction_mfp()
                            - local.step_limit.step * step.macro_xs();
            CELER_ASSERT(mfp > 0);
            phys.interaction_mfp(mfp);
        }
    }

    {
        // Override step limit with action/step changes we applied
        sim.force_step_limit(local.step_limit);
        // Increment the step counter
        sim.increment_num_steps();
    }
}

//---------------------------------------------------------------------------//
}  // namespace celeritas<|MERGE_RESOLUTION|>--- conflicted
+++ resolved
@@ -97,11 +97,7 @@
     // Update track's lab-frame time using the beginning-of-step speed
     auto particle = track.make_particle_view();
     {
-<<<<<<< HEAD
-=======
-        auto particle = track.make_particle_view();
         CELER_ASSERT(!particle.is_stopped());
->>>>>>> aae9e2dc
         real_type speed = native_value_from(particle.speed());
         CELER_ASSERT(speed >= 0);
         if (speed > 0)
