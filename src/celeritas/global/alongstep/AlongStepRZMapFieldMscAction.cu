--- conflicted
+++ resolved
@@ -13,12 +13,7 @@
 #include "celeritas/global/ActionLauncher.device.hh"
 #include "celeritas/global/CoreParams.hh"
 #include "celeritas/global/CoreState.hh"
-<<<<<<< HEAD
-#include "celeritas/global/KernelLaunchUtils.hh"
-#include "celeritas/global/TrackLauncher.hh"
-=======
 #include "celeritas/global/TrackExecutor.hh"
->>>>>>> 64028fa9
 
 #include "detail/AlongStepKernels.hh"
 #include "detail/PropagationApplier.hh"
@@ -26,111 +21,6 @@
 
 namespace celeritas
 {
-<<<<<<< HEAD
-namespace
-{
-//---------------------------------------------------------------------------//
-// TODO: these are now "unique" if MSC is in use: reuse across along-step
-__global__ void along_step_apply_msc_step_limit_kernel(
-    CRefPtr<CoreParamsData, MemSpace::device> const params,
-    RefPtr<CoreStateData, MemSpace::device> const state,
-    ActionId const along_step_id,
-    ThreadId const offset,
-    DeviceCRef<UrbanMscData> const msc_data)
-{
-    auto launch = make_along_step_track_launcher(
-        *params,
-        *state,
-        along_step_id,
-        detail::apply_msc_step_limit<UrbanMsc>,
-        UrbanMsc{msc_data});
-    launch(KernelParamCalculator::thread_id() + offset.get());
-}
-
-//---------------------------------------------------------------------------//
-__global__ void along_step_apply_rzmap_propagation_kernel(
-    CRefPtr<CoreParamsData, MemSpace::device> const params,
-    RefPtr<CoreStateData, MemSpace::device> const state,
-    ActionId const along_step_id,
-    ThreadId const offset,
-    DeviceCRef<RZMapFieldParamsData> const field)
-{
-    auto launch = make_along_step_track_launcher(
-        *params,
-        *state,
-        along_step_id,
-        detail::ApplyPropagation{},
-        [&field](ParticleTrackView const& particle, GeoTrackView* geo) {
-            return make_mag_field_propagator<DormandPrinceStepper>(
-                RZMapField(field), field.options, particle, geo);
-        });
-    launch(KernelParamCalculator::thread_id() + offset.get());
-}
-
-//---------------------------------------------------------------------------//
-__global__ void along_step_apply_msc_kernel(
-    CRefPtr<CoreParamsData, MemSpace::device> const params,
-    RefPtr<CoreStateData, MemSpace::device> const state,
-    ActionId const along_step_id,
-    ThreadId const offset,
-    DeviceCRef<UrbanMscData> const msc_data)
-{
-    auto launch = make_along_step_track_launcher(*params,
-                                                 *state,
-                                                 along_step_id,
-                                                 detail::apply_msc<UrbanMsc>,
-                                                 UrbanMsc{msc_data});
-    launch(KernelParamCalculator::thread_id() + offset.get());
-}
-
-//---------------------------------------------------------------------------//
-__global__ void along_step_update_time_kernel(
-    CRefPtr<CoreParamsData, MemSpace::device> const params,
-    RefPtr<CoreStateData, MemSpace::device> const state,
-    ActionId const along_step_id,
-    ThreadId const offset)
-{
-    auto launch = make_along_step_track_launcher(
-        *params, *state, along_step_id, detail::update_time);
-    launch(KernelParamCalculator::thread_id() + offset.get());
-}
-
-//---------------------------------------------------------------------------//
-__global__ void along_step_apply_fluct_eloss_kernel(
-    CRefPtr<CoreParamsData, MemSpace::device> const params,
-    RefPtr<CoreStateData, MemSpace::device> const state,
-    ActionId const along_step_id,
-    ThreadId const offset,
-    NativeCRef<FluctuationData> const fluct)
-{
-    using detail::FluctELoss;
-
-    auto launch
-        = make_along_step_track_launcher(*params,
-                                         *state,
-                                         along_step_id,
-                                         detail::apply_eloss<FluctELoss>,
-                                         FluctELoss{fluct});
-    launch(KernelParamCalculator::thread_id() + offset.get());
-}
-
-//---------------------------------------------------------------------------//
-__global__ void along_step_update_track_kernel(
-    CRefPtr<CoreParamsData, MemSpace::device> const params,
-    RefPtr<CoreStateData, MemSpace::device> const state,
-    ActionId const along_step_id,
-    ThreadId const offset)
-{
-    auto launch = make_along_step_track_launcher(
-        *params, *state, along_step_id, detail::update_track);
-    launch(KernelParamCalculator::thread_id() + offset.get());
-}
-
-//---------------------------------------------------------------------------//
-}  // namespace
-
-=======
->>>>>>> 64028fa9
 //---------------------------------------------------------------------------//
 /*!
  * Launch the along-step action on device.
@@ -138,58 +28,6 @@
 void AlongStepRZMapFieldMscAction::execute(CoreParams const& params,
                                            CoreStateDevice& state) const
 {
-<<<<<<< HEAD
-    KernelLaunchParams kernel_params = compute_launch_params(
-        this->action_id(), params, state, TrackOrder::sort_along_step_action);
-    if (!kernel_params.num_threads)
-        return;
-    CELER_LAUNCH_KERNEL(along_step_apply_msc_step_limit,
-                        celeritas::device().default_block_size(),
-                        kernel_params.num_threads,
-                        params.ptr<MemSpace::native>(),
-                        state.ptr(),
-                        this->action_id(),
-                        kernel_params.threads_offset,
-                        msc_->device_ref());
-    CELER_LAUNCH_KERNEL(along_step_apply_rzmap_propagation,
-                        celeritas::device().default_block_size(),
-                        kernel_params.num_threads,
-                        params.ptr<MemSpace::native>(),
-                        state.ptr(),
-                        this->action_id(),
-                        kernel_params.threads_offset,
-                        field_->device_ref());
-    CELER_LAUNCH_KERNEL(along_step_apply_msc,
-                        celeritas::device().default_block_size(),
-                        kernel_params.num_threads,
-                        params.ptr<MemSpace::native>(),
-                        state.ptr(),
-                        this->action_id(),
-                        kernel_params.threads_offset,
-                        msc_->device_ref());
-    CELER_LAUNCH_KERNEL(along_step_update_time,
-                        celeritas::device().default_block_size(),
-                        kernel_params.num_threads,
-                        params.ptr<MemSpace::native>(),
-                        state.ptr(),
-                        this->action_id(),
-                        kernel_params.threads_offset);
-    CELER_LAUNCH_KERNEL(along_step_apply_fluct_eloss,
-                        celeritas::device().default_block_size(),
-                        kernel_params.num_threads,
-                        params.ptr<MemSpace::native>(),
-                        state.ptr(),
-                        this->action_id(),
-                        kernel_params.threads_offset,
-                        fluct_->device_ref());
-    CELER_LAUNCH_KERNEL(along_step_update_track,
-                        celeritas::device().default_block_size(),
-                        kernel_params.num_threads,
-                        params.ptr<MemSpace::native>(),
-                        state.ptr(),
-                        this->action_id(),
-                        kernel_params.threads_offset);
-=======
     detail::launch_limit_msc_step(
         *this, msc_->ref<MemSpace::native>(), params, state);
     {
@@ -209,7 +47,6 @@
     detail::launch_apply_eloss(
         *this, fluct_->ref<MemSpace::native>(), params, state);
     detail::launch_update_track(*this, params, state);
->>>>>>> 64028fa9
 }
 
 //---------------------------------------------------------------------------//
