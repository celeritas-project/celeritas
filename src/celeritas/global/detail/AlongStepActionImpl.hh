--- conflicted
+++ resolved
@@ -170,14 +170,6 @@
                      && msc_result.step_length <= step_limit.step);
         step_limit.step = msc_result.step_length;
 
-<<<<<<< HEAD
-        // Update direction
-        geo.set_dir(msc_result.direction);
-
-        // Update position only if there is a lateral displacement
-        if (msc_step_result.is_displaced)
-        {
-=======
         // Update direction and position
         if (msc_result.action != MscInteraction::Action::unchanged)
         {
@@ -185,7 +177,6 @@
         }
         if (msc_result.action == MscInteraction::Action::displaced)
         {
->>>>>>> b90aca9f
             Real3 new_pos;
             for (int i : range(3))
             {
