//----------------------------------*-C++-*----------------------------------//
// Copyright 2022-2024 UT-Battelle, LLC, and other Celeritas developers.
// See the top-level COPYRIGHT file for details.
// SPDX-License-Identifier: (Apache-2.0 OR MIT)
//---------------------------------------------------------------------------//
//! \file celeritas/global/Stepper.cc
//---------------------------------------------------------------------------//
#include "Stepper.hh"

#include <utility>

#include "corecel/cont/Range.hh"
#include "corecel/data/Ref.hh"
#include "corecel/sys/ActionRegistry.hh"
#include "corecel/sys/ScopedProfiling.hh"
#include "orange/OrangeData.hh"
#include "celeritas/Types.hh"
#include "celeritas/random/RngParams.hh"
#include "celeritas/random/RngReseed.hh"
#include "celeritas/track/ExtendFromPrimariesAction.hh"
#include "celeritas/track/TrackInitParams.hh"

#include "ActionSequence.hh"
#include "CoreParams.hh"

namespace celeritas
{
namespace
{
//---------------------------------------------------------------------------//
/*!
 * Call a function when this object is destroyed (at end of scope).
 */
template<class F>
class ScopeExit
{
  public:
    //! Construct with functor
    ScopeExit(F func) : func_{std::forward<F>(func)} {}

    //! Call functor on destruction
    ~ScopeExit() { func_(); }

    CELER_DELETE_COPY_MOVE(ScopeExit);

  private:
    F func_;
};

template<class F>
ScopeExit(F&& func) -> ScopeExit<F>;

//---------------------------------------------------------------------------//
}  // namespace

//---------------------------------------------------------------------------//
/*!
 * Construct with problem parameters and setup options.
 */
template<MemSpace M>
Stepper<M>::Stepper(Input input)
<<<<<<< HEAD
    : params_(std::move(input.params))
    , state_(*params_, input.stream_id, input.num_track_slots)
    , actions_{[&] {
        ActionSequenceT::Options opts;
=======
    : params_(std::move(input.params)), actions_{[&] {
        ActionSequence::Options opts;
>>>>>>> 95d72980
        opts.action_times = input.action_times;
        return std::make_shared<ActionSequenceT>(*params_->action_reg(), opts);
    }()}
{
    // Save primary action: TODO this is a hack and should be refactored so
    // that we pass generators into the stepper and eliminate the call
    // signature with primaries
    primaries_action_ = ExtendFromPrimariesAction::find_action(*params_);
    CELER_VALIDATE(primaries_action_,
                   << "primary generator was not added to the stepping loop");

    // Create state, including aux data
    state_ = std::make_shared<CoreState<M>>(
        *params_, input.stream_id, input.num_track_slots);

    // Execute beginning-of-run action
    ScopedProfiling profile_this{"begin-run"};
    actions_->begin_run(*params_, *state_);
}

//---------------------------------------------------------------------------//
//! Default destructor
template<MemSpace M>
Stepper<M>::~Stepper() = default;

//---------------------------------------------------------------------------//
/*!
 * Run all step actions with no active particles.
 *
 * The warmup stage is useful for profiling and debugging since the first
 * step iteration can do the following:
 * - Initialize asynchronous memory pools
 * - Interrogate kernel functions for properties to be output later
 * - Allocate "lazy" auxiliary data (e.g. action diagnostics)
 */
template<MemSpace M>
void Stepper<M>::warm_up()
{
    CELER_VALIDATE(state_->counters().num_active == 0,
                   << "cannot warm up when state has active tracks");

    ScopedProfiling profile_this{"warmup"};
    state_->warming_up(true);
    ScopeExit on_exit_{[this] { state_->warming_up(false); }};
    actions_->step(*params_, *state_);
    CELER_ENSURE(state_->counters().num_active == 0);
}

//---------------------------------------------------------------------------//
/*!
 * Transport already-initialized states.
 *
 * A single transport step is simply a loop over a toplogically sorted DAG
 * of kernels.
 */
template<MemSpace M>
auto Stepper<M>::operator()() -> result_type
{
    ScopedProfiling profile_this{"step"};
    auto& counters = state_->counters();
    counters.num_generated = 0;
    actions_->step(*params_, *state_);

    // Get the number of track initializers and active tracks
    result_type result;
    result.generated = counters.num_generated;
    result.active = counters.num_active;
    result.alive = counters.num_alive;
    result.queued = counters.num_initializers;

    return result;
}

//---------------------------------------------------------------------------//
/*!
 * Initialize new primaries and transport them for a single step.
 */
template<MemSpace M>
auto Stepper<M>::operator()(SpanConstPrimary primaries) -> result_type
{
    CELER_EXPECT(!primaries.empty());
    CELER_EXPECT(primaries_action_);

    // Check that events are consistent with our 'max events'
    auto max_id
        = std::max_element(primaries.begin(),
                           primaries.end(),
                           [](Primary const& left, Primary const& right) {
                               return left.event_id < right.event_id;
                           });
    CELER_VALIDATE(max_id->event_id < params_->init()->max_events(),
                   << "event number " << max_id->event_id.unchecked_get()
                   << " exceeds max_events=" << params_->init()->max_events());

    primaries_action_->insert(*params_, *state_, primaries);

    return (*this)();
}

//---------------------------------------------------------------------------//
/*!
 * Reseed the RNGs at the start of an event for "strong" reproducibility.
 *
 * This reinitializes the RNG states using a single seed and unique subsequence
 * for each thread. It ensures that given an event number, that event can be
 * reproduced.
 */
template<MemSpace M>
void Stepper<M>::reseed(EventId event_id)
{
    reseed_rng(get_ref<M>(*params_->rng()), state_->ref().rng, event_id.get());
}

//---------------------------------------------------------------------------//
// EXPLICIT INSTANTIATION
//---------------------------------------------------------------------------//

template class Stepper<MemSpace::host>;
template class Stepper<MemSpace::device>;

//---------------------------------------------------------------------------//
}  // namespace celeritas<|MERGE_RESOLUTION|>--- conflicted
+++ resolved
@@ -59,15 +59,8 @@
  */
 template<MemSpace M>
 Stepper<M>::Stepper(Input input)
-<<<<<<< HEAD
-    : params_(std::move(input.params))
-    , state_(*params_, input.stream_id, input.num_track_slots)
-    , actions_{[&] {
+    : params_(std::move(input.params)), actions_{[&] {
         ActionSequenceT::Options opts;
-=======
-    : params_(std::move(input.params)), actions_{[&] {
-        ActionSequence::Options opts;
->>>>>>> 95d72980
         opts.action_times = input.action_times;
         return std::make_shared<ActionSequenceT>(*params_->action_reg(), opts);
     }()}
