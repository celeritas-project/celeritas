--- conflicted
+++ resolved
@@ -106,12 +106,7 @@
 }
 
 //---------------------------------------------------------------------------//
-<<<<<<< HEAD
-class PropagationLimitAction final : public ImplicitActionInterface,
-                                     public ConcreteAction
-=======
-class ImplicitGeometryAction final : public ConcreteAction
->>>>>>> dd6618c5
+class PropagationLimitAction final : public ConcreteAction
 {
   public:
     //! Construct with ID
@@ -123,12 +118,7 @@
 };
 
 //---------------------------------------------------------------------------//
-<<<<<<< HEAD
-class AbandonLoopingAction final : public ImplicitActionInterface,
-                                   public ConcreteAction
-=======
-class ImplicitSimAction final : public ConcreteAction
->>>>>>> dd6618c5
+class AbandonLoopingAction final : public ConcreteAction
 {
   public:
     //! Construct with ID
