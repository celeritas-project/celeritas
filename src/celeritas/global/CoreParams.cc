//----------------------------------*-C++-*----------------------------------//
// Copyright 2022-2024 UT-Battelle, LLC, and other Celeritas developers.
// See the top-level COPYRIGHT file for details.
// SPDX-License-Identifier: (Apache-2.0 OR MIT)
//---------------------------------------------------------------------------//
//! \file celeritas/global/CoreParams.cc
//---------------------------------------------------------------------------//
#include "CoreParams.hh"

#include <string>
#include <type_traits>
#include <utility>

#include "celeritas_config.h"
#include "corecel/Assert.hh"
#include "corecel/data/AuxParamsRegistry.hh"  // IWYU pragma: keep
#include "corecel/data/Ref.hh"
#include "corecel/io/BuildOutput.hh"
#include "corecel/io/Logger.hh"
#include "corecel/io/OutputInterfaceAdapter.hh"
#include "corecel/io/OutputRegistry.hh"  // IWYU pragma: keep
#include "corecel/sys/Device.hh"
#include "corecel/sys/DeviceIO.json.hh"
#include "corecel/sys/Environment.hh"
#include "corecel/sys/EnvironmentIO.json.hh"
#include "corecel/sys/KernelRegistry.hh"
#include "corecel/sys/KernelRegistryIO.json.hh"
#include "corecel/sys/MemRegistry.hh"
#include "corecel/sys/MemRegistryIO.json.hh"
#include "corecel/sys/ScopedMem.hh"
#include "geocel/GeoParamsOutput.hh"
#include "celeritas/em/params/WentzelOKVIParams.hh"
#include "celeritas/geo/GeoMaterialParams.hh"  // IWYU pragma: keep
#include "celeritas/geo/GeoParams.hh"  // IWYU pragma: keep
#include "celeritas/geo/detail/BoundaryAction.hh"
#include "celeritas/mat/MaterialParams.hh"  // IWYU pragma: keep
#include "celeritas/mat/MaterialParamsOutput.hh"
#include "celeritas/phys/CutoffParams.hh"  // IWYU pragma: keep
#include "celeritas/phys/ParticleParams.hh"  // IWYU pragma: keep
#include "celeritas/phys/ParticleParamsOutput.hh"
#include "celeritas/phys/PhysicsParams.hh"  // IWYU pragma: keep
#include "celeritas/phys/PhysicsParamsOutput.hh"
#include "celeritas/phys/detail/TrackingCutAction.hh"
#include "celeritas/random/RngParams.hh"  // IWYU pragma: keep
#include "celeritas/track/ExtendFromPrimariesAction.hh"
#include "celeritas/track/ExtendFromSecondariesAction.hh"
#include "celeritas/track/InitializeTracksAction.hh"
#include "celeritas/track/SimParams.hh"  // IWYU pragma: keep
#include "celeritas/track/SortTracksAction.hh"
#include "celeritas/track/TrackInitParams.hh"  // IWYU pragma: keep

#include "ActionInterface.hh"
#include "ActionRegistry.hh"  // IWYU pragma: keep
#include "ActionRegistryOutput.hh"
#include "alongstep/AlongStepNeutralAction.hh"

#if CELERITAS_CORE_GEO == CELERITAS_CORE_GEO_ORANGE
#    include "orange/OrangeParams.hh"
#    include "orange/OrangeParamsOutput.hh"
#elif CELERITAS_CORE_GEO == CELERITAS_CORE_GEO_VECGEOM
#    include "geocel/vg/VecgeomParams.hh"
#    include "geocel/vg/VecgeomParamsOutput.hh"
#endif

namespace celeritas
{
namespace
{
//---------------------------------------------------------------------------//
// HELPER CLASSES AND FUNCTIONS
//---------------------------------------------------------------------------//
//!@{
template<MemSpace M>
CoreParamsData<Ownership::const_reference, M>
build_params_refs(CoreParams::Input const& p, CoreScalars const& scalars)
{
    CELER_EXPECT(scalars);

    CoreParamsData<Ownership::const_reference, M> ref;

    ref.scalars = scalars;
    ref.geometry = get_ref<M>(*p.geometry);
    ref.geo_mats = get_ref<M>(*p.geomaterial);
    ref.materials = get_ref<M>(*p.material);
    ref.particles = get_ref<M>(*p.particle);
    ref.cutoffs = get_ref<M>(*p.cutoff);
    ref.physics = get_ref<M>(*p.physics);
    ref.rng = get_ref<M>(*p.rng);
    ref.sim = get_ref<M>(*p.sim);
    ref.init = get_ref<M>(*p.init);
    if (p.wentzel)
    {
        ref.wentzel = get_ref<M>(*p.wentzel);
    }

    CELER_ENSURE(ref);
    return ref;
}

//---------------------------------------------------------------------------//

ActionId find_along_step_id(ActionRegistry const& reg)
{
    for (auto aidx : range(reg.num_actions()))
    {
        // Get abstract action shared pointer and see if it's explicit
        auto const& base = reg.action(ActionId{aidx});
        if (auto expl
            = std::dynamic_pointer_cast<ExplicitActionInterface const>(base))
        {
            if (expl->order() == ActionOrder::along)
            {
                return expl->action_id();
            }
        }
    }
    return {};
}

//---------------------------------------------------------------------------//
class PropagationLimitAction final : public ConcreteAction
{
  public:
    //! Construct with ID
    explicit PropagationLimitAction(ActionId id)
        : ConcreteAction(id,
                         "geo-propagation-limit",
                         "pause due to propagation misbehavior")
    {
    }
};

//---------------------------------------------------------------------------//
<<<<<<< HEAD
class AbandonLoopingAction final : public ConcreteAction
{
  public:
    //! Construct with ID
    explicit AbandonLoopingAction(ActionId id)
        : ConcreteAction(
              id, "kill-looping", "kill due to too many field substeps")
    {
    }
};

//---------------------------------------------------------------------------//
=======
>>>>>>> feefd44e
/*!
 * Construct always-required actions and set IDs.
 */
CoreScalars build_actions(ActionRegistry* reg)
{
    using std::make_shared;

    CoreScalars scalars;

    //// START ACTIONS ////

    // NOTE: due to ordering by {start, ID}, ExtendFromPrimariesAction *must*
    // precede InitializeTracksAction
    reg->insert(make_shared<ExtendFromPrimariesAction>(reg->next_id()));
    reg->insert(make_shared<InitializeTracksAction>(reg->next_id()));

    //// PRE-STEP ACTIONS ////

    //// ALONG-STEP ACTIONS ////

    // Define neutral and user-provided along-step actions
    std::shared_ptr<AlongStepNeutralAction const> along_step_neutral;
    scalars.along_step_user_action = find_along_step_id(*reg);
    if (scalars.along_step_user_action)
    {
        // Test whether user-provided action is neutral
        along_step_neutral
            = std::dynamic_pointer_cast<AlongStepNeutralAction const>(
                reg->action(scalars.along_step_user_action));
    }

    if (!along_step_neutral)
    {
        // Create neutral action if one doesn't exist
        along_step_neutral
            = make_shared<AlongStepNeutralAction>(reg->next_id());
        reg->insert(along_step_neutral);
    }
    scalars.along_step_neutral_action = along_step_neutral->action_id();
    if (!scalars.along_step_user_action)
    {
        // Use newly created neutral action by default
        CELER_LOG(warning) << "No along-step action specified: using neutral "
                              "particle propagation";
        scalars.along_step_user_action = scalars.along_step_neutral_action;
    }

    //// ALONG-STEP ACTIONS ////

    // Construct implicit limit for propagator pausing midstep
    scalars.propagation_limit_action = reg->next_id();
    reg->insert(
        make_shared<PropagationLimitAction>(scalars.propagation_limit_action));

    //// POST-STEP ACTIONS ////

    // Construct geometry boundary action
    scalars.boundary_action = reg->next_id();
    reg->insert(make_shared<celeritas::detail::BoundaryAction>(
        scalars.boundary_action));

    // Construct action for killed looping tracks/error geometry
    // NOTE: due to ordering by {start, ID}, TrackingCutAction *must*
    // be after BoundaryAction
    scalars.tracking_cut_action = reg->next_id();
    reg->insert(
        make_shared<detail::TrackingCutAction>(scalars.tracking_cut_action));

    //// END ACTIONS ////

    // Construct extend from secondaries action
    reg->insert(make_shared<ExtendFromSecondariesAction>(reg->next_id()));

    return scalars;
}

//---------------------------------------------------------------------------//
}  // namespace

//---------------------------------------------------------------------------//
/*!
 * Construct with all problem data, creating some actions too.
 */
CoreParams::CoreParams(Input input) : input_(std::move(input))
{
#define CP_VALIDATE_INPUT(MEMBER) \
    CELER_VALIDATE(input_.MEMBER, \
                   << "core input is missing " << #MEMBER << " data")
    CP_VALIDATE_INPUT(geometry);
    CP_VALIDATE_INPUT(material);
    CP_VALIDATE_INPUT(geomaterial);
    CP_VALIDATE_INPUT(particle);
    CP_VALIDATE_INPUT(cutoff);
    CP_VALIDATE_INPUT(physics);
    CP_VALIDATE_INPUT(rng);
    CP_VALIDATE_INPUT(sim);
    CP_VALIDATE_INPUT(init);
    CP_VALIDATE_INPUT(action_reg);
    CP_VALIDATE_INPUT(output_reg);
    CP_VALIDATE_INPUT(max_streams);
#undef CP_VALIDATE_INPUT

    CELER_EXPECT(input_);

    if (!input_.aux_reg)
    {
        input_.aux_reg = std::make_shared<AuxParamsRegistry>();
    }

    ScopedMem record_mem("CoreParams.construct");

    // Construct always-on actions and save their IDs
    CoreScalars scalars = build_actions(input_.action_reg.get());

    // Construct optional track-sorting actions
    auto insert_sort_tracks_action = [this](TrackOrder const track_order) {
        input_.action_reg->insert(std::make_shared<SortTracksAction>(
            input_.action_reg->next_id(), track_order));
    };
    switch (TrackOrder track_order = input_.init->host_ref().track_order)
    {
        case TrackOrder::unsorted:
        case TrackOrder::shuffled:
            break;
        case TrackOrder::partition_status:
        case TrackOrder::sort_step_limit_action:
        case TrackOrder::sort_along_step_action:
        case TrackOrder::sort_particle_type:
            // Sort with just the given track order
            insert_sort_tracks_action(track_order);
            break;
        case TrackOrder::sort_action:
            // Sort twice
            insert_sort_tracks_action(TrackOrder::sort_step_limit_action);
            insert_sort_tracks_action(TrackOrder::sort_along_step_action);
            break;
        case TrackOrder::size_:
            CELER_ASSERT_UNREACHABLE();
    }

    // Save maximum number of streams
    scalars.max_streams = input_.max_streams;

    // Save host reference
    host_ref_ = build_params_refs<MemSpace::host>(input_, scalars);
    if (celeritas::device())
    {
        device_ref_ = build_params_refs<MemSpace::device>(input_, scalars);
        // Copy device ref to device global memory
        device_ref_vec_ = DeviceVector<DeviceRef>(1);
        device_ref_vec_.copy_to_device({&device_ref_, 1});
    }

    // Save system diagnostic information
    input_.output_reg->insert(OutputInterfaceAdapter<Device>::from_const_ref(
        OutputInterface::Category::system, "device", celeritas::device()));
    input_.output_reg->insert(
        OutputInterfaceAdapter<KernelRegistry>::from_const_ref(
            OutputInterface::Category::system,
            "kernels",
            celeritas::kernel_registry()));
    input_.output_reg->insert(OutputInterfaceAdapter<MemRegistry>::from_const_ref(
        OutputInterface::Category::system, "memory", celeritas::mem_registry()));
    input_.output_reg->insert(OutputInterfaceAdapter<Environment>::from_const_ref(
        OutputInterface::Category::system, "environ", celeritas::environment()));
    input_.output_reg->insert(std::make_shared<BuildOutput>());

    // Save core diagnostic information
    input_.output_reg->insert(
        std::make_shared<GeoParamsOutput>(input_.geometry));
    input_.output_reg->insert(
        std::make_shared<MaterialParamsOutput>(input_.material));
    input_.output_reg->insert(
        std::make_shared<ParticleParamsOutput>(input_.particle));
    input_.output_reg->insert(
        std::make_shared<PhysicsParamsOutput>(input_.physics));
    input_.output_reg->insert(
        std::make_shared<ActionRegistryOutput>(input_.action_reg));

#if CELERITAS_CORE_GEO == CELERITAS_CORE_GEO_ORANGE
    input_.output_reg->insert(
        std::make_shared<OrangeParamsOutput>(input_.geometry));
#elif CELERITAS_CORE_GEO == CELERITAS_CORE_GEO_VECGEOM
    input_.output_reg->insert(
        std::make_shared<VecgeomParamsOutput>(input_.geometry));
#endif

    // TODO: add output from auxiliary params/data

    CELER_LOG(status) << "Celeritas core setup complete";

    CELER_ENSURE(host_ref_);
    CELER_ENSURE(host_ref_.scalars.max_streams == this->max_streams());
}

//---------------------------------------------------------------------------//
}  // namespace celeritas<|MERGE_RESOLUTION|>--- conflicted
+++ resolved
@@ -131,21 +131,6 @@
 };
 
 //---------------------------------------------------------------------------//
-<<<<<<< HEAD
-class AbandonLoopingAction final : public ConcreteAction
-{
-  public:
-    //! Construct with ID
-    explicit AbandonLoopingAction(ActionId id)
-        : ConcreteAction(
-              id, "kill-looping", "kill due to too many field substeps")
-    {
-    }
-};
-
-//---------------------------------------------------------------------------//
-=======
->>>>>>> feefd44e
 /*!
  * Construct always-required actions and set IDs.
  */
