//----------------------------------*-C++-*----------------------------------//
// Copyright 2022 UT-Battelle, LLC, and other Celeritas developers.
// See the top-level COPYRIGHT file for details.
// SPDX-License-Identifier: (Apache-2.0 OR MIT)
//---------------------------------------------------------------------------//
//! \file celeritas/user/StepData.hh
//---------------------------------------------------------------------------//
#pragma once

#include "corecel/Macros.hh"
#include "corecel/cont/EnumArray.hh"
#include "corecel/cont/Range.hh"
#include "corecel/data/Collection.hh"
#include "corecel/data/CollectionBuilder.hh"
#include "celeritas/Quantities.hh"
#include "celeritas/Types.hh"
#include "celeritas/Units.hh"

namespace celeritas
{
//---------------------------------------------------------------------------//
// TYPES
//---------------------------------------------------------------------------//
//! Differentiate between data at the beginning and end of a step.
enum class StepPoint
{
    pre,
    post,
    size_
};

//---------------------------------------------------------------------------//
/*!
 * Which track properties to gather at the beginning and end of a step.
 *
 * These should all default to *false* so that this list can be extended
 * without adversely affecting existing interfaces.
 */
struct StepPointSelection
{
    bool time{false};
    bool pos{false};
    bool dir{false};
    bool volume_id{false};
    bool energy{false};

    //! Whether any selection is requested
    explicit CELER_FUNCTION operator bool() const
    {
        return time || pos || dir || volume_id || energy;
    }

    //! Combine the selection with another
    StepPointSelection& operator|=(const StepPointSelection& other)
    {
        this->time |= other.time;
        this->pos |= other.pos;
        this->dir |= other.dir;
        this->volume_id |= other.volume_id;
        this->energy |= other.energy;
        return *this;
    }
};

//---------------------------------------------------------------------------//
/*!
 * Which track properties to gather at every step.
 *
 * These should correspond to the data items in StepStateData.
 */
struct StepSelection
{
    EnumArray<StepPoint, StepPointSelection> points;

    bool event_id{false};
    bool track_step_count{false};
    bool action_id{false};
    bool step_length{false};
    bool particle{false};
    bool energy_deposition{false};

    //! Whether any selection is requested
    explicit CELER_FUNCTION operator bool() const
    {
        return points[StepPoint::pre] || points[StepPoint::post] || event_id
               || track_step_count || action_id || step_length || particle
               || energy_deposition;
    }

    //! Combine the selection with another
    StepSelection& operator|=(const StepSelection& other)
    {
        for (auto sp : range(StepPoint::size_))
        {
            points[sp] |= other.points[sp];
        }

        this->event_id |= other.event_id;
        this->track_step_count |= other.track_step_count;
        this->action_id |= other.action_id;
        this->step_length |= other.step_length;
        this->particle |= other.particle;
        this->energy_deposition |= other.energy_deposition;
        return *this;
    }
};

//---------------------------------------------------------------------------//
/*!
 * Shared attributes about the hits being collected.
 *
 * This will be expanded to include filters for particle type, region, etc.
 */
template<Ownership W, MemSpace M>
struct StepParamsData
{
    //// DATA ////

    //! Options for gathering data at each step
    StepSelection selection;

    //! Optional mapping for volume -> sensitive detector
    Collection<DetectorId, W, M, VolumeId> detector;

    //! Filter out steps that have not deposited energy (for sensitive det)
    bool nonzero_energy_deposition{false};

    //// METHODS ////

    //! Whether the data is assigned
    explicit CELER_FUNCTION operator bool() const
    {
        return static_cast<bool>(selection);
    }

    //! Assign from another set of data
    template<Ownership W2, MemSpace M2>
    StepParamsData& operator=(const StepParamsData<W2, M2>& other)
    {
        CELER_EXPECT(other);
        selection = other.selection;
        detector  = other.detector;
        nonzero_energy_deposition = other.nonzero_energy_deposition;
        return *this;
    }
};

//---------------------------------------------------------------------------//
/*!
 * Gathered state data for beginning/end of step data for tracks in parallel.
 *
 * - Each data member corresponds exactly to a flag in \c StepPointSelection
 * - If the flag is disabled (no step interfaces require the data), then the
 *   corresponding member data will be empty.
 * - If a track is outside the volume (which can only happen at the end-of-step
 *   evaluation) the VolumeId will be "false".
 */
template<Ownership W, MemSpace M>
struct StepPointStateData
{
    //// TYPES ////

    template<class T>
    using StateItems = celeritas::StateCollection<T, W, M>;
    using Energy     = units::MevEnergy;

    // Sim
    StateItems<real_type> time;

    // Geo
    StateItems<Real3>    pos;
    StateItems<Real3>    dir;
    StateItems<VolumeId> volume_id;

    // Physics
    StateItems<Energy> energy;

    //// METHODS ////

    //! Always true since all step-point data could be disabled
    explicit CELER_FUNCTION operator bool() const { return true; }

    //! Assign from another set of states
    template<Ownership W2, MemSpace M2>
    StepPointStateData& operator=(StepPointStateData<W2, M2>& other)
    {
        CELER_EXPECT(other);
        time      = other.time;
        pos       = other.pos;
        dir       = other.dir;
        volume_id = other.volume_id;
        energy    = other.energy;
        return *this;
    }
};

//---------------------------------------------------------------------------//
/*!
 * Gathered data for a single step for many tracks in parallel.
 *
 * - Each data member corresponds exactly to a flag in \c StepSelection .
 * - If the flag is disabled (no step interfaces require the data), then the
 *   corresponding member data will be empty.
 * - The track ID will be set to "false" if the track is inactive.
 * - If sensitive detector are specified, the \c detector field is set based
 *   on the pre-step geometric volume. Data members will have \b unspecified
 *   values if the detector ID is "false" (i.e. no information is being
 *   collected). The detector ID for inactive threads is always "false".
 */
template<Ownership W, MemSpace M>
struct StepStateData
{
    //// TYPES ////

    using StepPointData = StepPointStateData<W, M>;
    template<class T>
    using StateItems = celeritas::StateCollection<T, W, M>;
    using Energy     = units::MevEnergy;

    //// DATA ////

    // Pre- and post-step data
    EnumArray<StepPoint, StepPointData> points;

<<<<<<< HEAD
    // Track ID is always set
    StateItems<TrackId> track_id;
=======
    //! Track ID is always assigned (but will be false for inactive tracks)
    StateItems<TrackId> track;
>>>>>>> c5900213

    //! Detector ID is non-empty if params.detector is nonempty
    StateItems<DetectorId> detector;

    // Sim
    StateItems<EventId>   event_id;
    StateItems<size_type> track_step_count;
    StateItems<ActionId>  action_id;
    StateItems<real_type> step_length;

    // Physics
    StateItems<ParticleId> particle;
    StateItems<Energy>     energy_deposition;

    //// METHODS ////

    //! True if constructed and correctly sized
    explicit CELER_FUNCTION operator bool() const
    {
        auto right_sized = [this](const auto& t) {
            return (t.size() == this->size()) || t.empty();
        };

<<<<<<< HEAD
        return !track_id.empty() && right_sized(event_id)
               && right_sized(track_step_count) && right_sized(action_id)
=======
        return !track.empty() && right_sized(detector) && right_sized(event)
               && right_sized(track_step_count) && right_sized(action)
>>>>>>> c5900213
               && right_sized(step_length) && right_sized(particle)
               && right_sized(energy_deposition);
    }

    //! State size
    CELER_FUNCTION ThreadId::size_type size() const { return track_id.size(); }

    //! Assign from another set of states
    template<Ownership W2, MemSpace M2>
    StepStateData& operator=(StepStateData<W2, M2>& other)
    {
        CELER_EXPECT(other);

        for (auto sp : range(StepPoint::size_))
        {
            points[sp] = other.points[sp];
        }

<<<<<<< HEAD
        track_id          = other.track_id;
        event_id          = other.event_id;
        track_step_count  = other.track_step_count;
        action_id         = other.action_id;
        step_length       = other.step_length;
        particle          = other.particle;
        energy_deposition = other.energy_deposition;
=======
        track                   = other.track;
        detector                = other.detector;
        event                   = other.event;
        track_step_count        = other.track_step_count;
        action                  = other.action;
        step_length             = other.step_length;
        particle                = other.particle;
        energy_deposition       = other.energy_deposition;
>>>>>>> c5900213
        return *this;
    }
};

//---------------------------------------------------------------------------//
// HELPER FUNCTIONS
//---------------------------------------------------------------------------//
/*!
 * Resize a state point.
 */
template<MemSpace M>
inline void resize(StepPointStateData<Ownership::value, M>* state,
                   StepPointSelection                       selection,
                   size_type                                size)
{
    CELER_EXPECT(size > 0);
#define SD_RESIZE_IF_SELECTED(ATTR)     \
    do                                  \
    {                                   \
        if (selection.ATTR)             \
        {                               \
            resize(&state->ATTR, size); \
        }                               \
    } while (0)

    SD_RESIZE_IF_SELECTED(time);
    SD_RESIZE_IF_SELECTED(pos);
    SD_RESIZE_IF_SELECTED(dir);
    SD_RESIZE_IF_SELECTED(volume_id);
    SD_RESIZE_IF_SELECTED(energy);

#undef SD_RESIZE_IF_SELECTED
}

//---------------------------------------------------------------------------//
/*!
 * Resize the state.
 */
template<MemSpace M>
inline void resize(StepStateData<Ownership::value, M>* state,
                   const HostCRef<StepParamsData>&     params,
                   size_type                           size)
{
    CELER_EXPECT(state->size() == 0);
    CELER_EXPECT(size > 0);

    for (auto sp : range(StepPoint::size_))
    {
        resize(&state->points[sp], params.selection.points[sp], size);
    }

#define SD_RESIZE_IF_SELECTED(ATTR)     \
    do                                  \
    {                                   \
        if (params.selection.ATTR)      \
        {                               \
            resize(&state->ATTR, size); \
        }                               \
    } while (0)

<<<<<<< HEAD
    resize(&state->track_id, size);
=======
    resize(&state->track, size);
    if (!params.detector.empty())
    {
        resize(&state->detector, size);
    }
>>>>>>> c5900213

    SD_RESIZE_IF_SELECTED(event_id);
    SD_RESIZE_IF_SELECTED(track_step_count);
    SD_RESIZE_IF_SELECTED(step_length);
    SD_RESIZE_IF_SELECTED(action_id);
    SD_RESIZE_IF_SELECTED(particle);
    SD_RESIZE_IF_SELECTED(energy_deposition);
}

//---------------------------------------------------------------------------//
} // namespace celeritas<|MERGE_RESOLUTION|>--- conflicted
+++ resolved
@@ -138,8 +138,8 @@
     StepParamsData& operator=(const StepParamsData<W2, M2>& other)
     {
         CELER_EXPECT(other);
-        selection = other.selection;
-        detector  = other.detector;
+        selection                 = other.selection;
+        detector                  = other.detector;
         nonzero_energy_deposition = other.nonzero_energy_deposition;
         return *this;
     }
@@ -222,13 +222,8 @@
     // Pre- and post-step data
     EnumArray<StepPoint, StepPointData> points;
 
-<<<<<<< HEAD
-    // Track ID is always set
+    //! Track ID is always assigned (but will be false for inactive tracks)
     StateItems<TrackId> track_id;
-=======
-    //! Track ID is always assigned (but will be false for inactive tracks)
-    StateItems<TrackId> track;
->>>>>>> c5900213
 
     //! Detector ID is non-empty if params.detector is nonempty
     StateItems<DetectorId> detector;
@@ -252,15 +247,10 @@
             return (t.size() == this->size()) || t.empty();
         };
 
-<<<<<<< HEAD
-        return !track_id.empty() && right_sized(event_id)
-               && right_sized(track_step_count) && right_sized(action_id)
-=======
-        return !track.empty() && right_sized(detector) && right_sized(event)
-               && right_sized(track_step_count) && right_sized(action)
->>>>>>> c5900213
-               && right_sized(step_length) && right_sized(particle)
-               && right_sized(energy_deposition);
+        return !track_id.empty() && right_sized(detector)
+               && right_sized(event_id) && right_sized(track_step_count)
+               && right_sized(action_id) && right_sized(step_length)
+               && right_sized(particle) && right_sized(energy_deposition);
     }
 
     //! State size
@@ -277,24 +267,14 @@
             points[sp] = other.points[sp];
         }
 
-<<<<<<< HEAD
         track_id          = other.track_id;
+        detector          = other.detector;
         event_id          = other.event_id;
         track_step_count  = other.track_step_count;
         action_id         = other.action_id;
         step_length       = other.step_length;
         particle          = other.particle;
         energy_deposition = other.energy_deposition;
-=======
-        track                   = other.track;
-        detector                = other.detector;
-        event                   = other.event;
-        track_step_count        = other.track_step_count;
-        action                  = other.action;
-        step_length             = other.step_length;
-        particle                = other.particle;
-        energy_deposition       = other.energy_deposition;
->>>>>>> c5900213
         return *this;
     }
 };
@@ -355,15 +335,11 @@
         }                               \
     } while (0)
 
-<<<<<<< HEAD
     resize(&state->track_id, size);
-=======
-    resize(&state->track, size);
     if (!params.detector.empty())
     {
         resize(&state->detector, size);
     }
->>>>>>> c5900213
 
     SD_RESIZE_IF_SELECTED(event_id);
     SD_RESIZE_IF_SELECTED(track_step_count);
