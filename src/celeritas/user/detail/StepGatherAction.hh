//----------------------------------*-C++-*----------------------------------//
// Copyright 2022-2023 UT-Battelle, LLC, and other Celeritas developers.
// See the top-level COPYRIGHT file for details.
// SPDX-License-Identifier: (Apache-2.0 OR MIT)
//---------------------------------------------------------------------------//
//! \file celeritas/user/detail/StepGatherAction.hh
//---------------------------------------------------------------------------//
#pragma once

#include <memory>
#include <string>
#include <type_traits>
#include <vector>

#include "corecel/Assert.hh"
#include "corecel/Macros.hh"
#include "corecel/data/CollectionMirror.hh"
#include "corecel/data/CollectionStateStore.hh"
#include "celeritas/global/ActionInterface.hh"

#include "../StepData.hh"
#include "../StepInterface.hh"
#include "StepStorage.hh"

namespace celeritas
{
namespace detail
{
//---------------------------------------------------------------------------//
/*!
 * Gather track step properties at a point during the step.
 *
 * This implementation class is constructed by the StepCollector.
 *
 * TODO: this class is only thread safe by locking it across multiple threads.
 * We'll need thread-independent states *or* a stream ID in the core state
 * corresponding to one element in an array of state data.
 */
template<StepPoint P>
class StepGatherAction final : public ExplicitActionInterface
{
  public:
    //!@{
    //! \name Type aliases
    using SPStepStorage = std::shared_ptr<StepStorage>;
    using SPStepInterface = std::shared_ptr<StepInterface>;
    using VecInterface = std::vector<SPStepInterface>;
    //!@}

  public:
    // Construct with action ID and storage
    StepGatherAction(ActionId id, SPStepStorage storage, VecInterface callbacks);

    // Launch kernel with host data
    void execute(ParamsHostCRef const&, StateHostRef&) const final;

    // Launch kernel with device data
    void execute(ParamsDeviceCRef const&, StateDeviceRef&) const final;

    //! ID of the model
    ActionId action_id() const final { return id_; }

    //! Short name for the action
    std::string label() const final
    {
        return P == StepPoint::pre    ? "step-gather-pre"
               : P == StepPoint::post ? "step-gather-post"
                                      : "";
    }

    // Name of the action (for user output)
    std::string description() const final;

    //! Dependency ordering of the action
    ActionOrder order() const final
    {
        return P == StepPoint::pre    ? ActionOrder::pre
               : P == StepPoint::post ? ActionOrder::post_post
                                      : ActionOrder::size_;
    }

  private:
    //// DATA ////

    ActionId id_;
    SPStepStorage storage_;
    VecInterface callbacks_;
<<<<<<< HEAD
};

//---------------------------------------------------------------------------//
=======

    //// HELPER FUNCTIONS ////

    template<MemSpace M>
    inline StepStateData<Ownership::reference, M>&
    get_state(CoreParamsData<Ownership::const_reference, M> const&,
              CoreStateData<Ownership::reference, M>&) const;
};

//---------------------------------------------------------------------------//
// FREE FUNCTIONS
//---------------------------------------------------------------------------//
// Get a reference to the stream-local step state data, allocating if needed.
template<MemSpace M>
StepStateData<Ownership::reference, M>&
get_stream_state(CoreParamsData<Ownership::const_reference, M> const& params,
                 CoreStateData<Ownership::reference, M>& states,
                 StepStorage* storage);

//---------------------------------------------------------------------------//
// PRIVATE HELPER FUNCTIONS
//---------------------------------------------------------------------------//
/*!
 * Get a reference to the step state data, allocating if needed.
 */
template<StepPoint P>
template<MemSpace M>
StepStateData<Ownership::reference, M>& StepGatherAction<P>::get_state(
    CoreParamsData<Ownership::const_reference, M> const& params,
    CoreStateData<Ownership::reference, M>& states) const
{
    return get_stream_state(params, states, storage_.get());
}

//---------------------------------------------------------------------------//
>>>>>>> b533b976
}  // namespace detail
}  // namespace celeritas<|MERGE_RESOLUTION|>--- conflicted
+++ resolved
@@ -85,46 +85,8 @@
     ActionId id_;
     SPStepStorage storage_;
     VecInterface callbacks_;
-<<<<<<< HEAD
 };
 
 //---------------------------------------------------------------------------//
-=======
-
-    //// HELPER FUNCTIONS ////
-
-    template<MemSpace M>
-    inline StepStateData<Ownership::reference, M>&
-    get_state(CoreParamsData<Ownership::const_reference, M> const&,
-              CoreStateData<Ownership::reference, M>&) const;
-};
-
-//---------------------------------------------------------------------------//
-// FREE FUNCTIONS
-//---------------------------------------------------------------------------//
-// Get a reference to the stream-local step state data, allocating if needed.
-template<MemSpace M>
-StepStateData<Ownership::reference, M>&
-get_stream_state(CoreParamsData<Ownership::const_reference, M> const& params,
-                 CoreStateData<Ownership::reference, M>& states,
-                 StepStorage* storage);
-
-//---------------------------------------------------------------------------//
-// PRIVATE HELPER FUNCTIONS
-//---------------------------------------------------------------------------//
-/*!
- * Get a reference to the step state data, allocating if needed.
- */
-template<StepPoint P>
-template<MemSpace M>
-StepStateData<Ownership::reference, M>& StepGatherAction<P>::get_state(
-    CoreParamsData<Ownership::const_reference, M> const& params,
-    CoreStateData<Ownership::reference, M>& states) const
-{
-    return get_stream_state(params, states, storage_.get());
-}
-
-//---------------------------------------------------------------------------//
->>>>>>> b533b976
 }  // namespace detail
 }  // namespace celeritas