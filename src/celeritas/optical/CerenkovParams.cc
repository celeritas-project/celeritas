//----------------------------------*-C++-*----------------------------------//
// Copyright 2024 UT-Battelle, LLC, and other Celeritas developers.
// See the top-level COPYRIGHT file for details.
// SPDX-License-Identifier: (Apache-2.0 OR MIT)
//---------------------------------------------------------------------------//
//! \file celeritas/optical/CerenkovParams.cc
//---------------------------------------------------------------------------//
#include "CerenkovParams.hh"

#include <utility>
#include <vector>

#include "corecel/cont/Range.hh"
#include "corecel/data/CollectionBuilder.hh"
#include "corecel/data/DedupeCollectionBuilder.hh"
#include "corecel/math/Algorithms.hh"
#include "celeritas/Quantities.hh"
#include "celeritas/Types.hh"
#include "celeritas/grid/GenericGridInserter.hh"

#include "OpticalPropertyParams.hh"

namespace celeritas
{
//---------------------------------------------------------------------------//
/*!
 * Construct with optical property data.
 */
CerenkovParams::CerenkovParams(SPConstProperties properties)
{
    CELER_EXPECT(properties);
    auto const& host_ref = properties->host_ref();

    HostVal<CerenkovData> data;
<<<<<<< HEAD
    GenericGridInserter angle_integral(&data.reals, &data.angle_integral);
=======
    GenericGridInserter insert_angle_integral(&data.reals,
                                              &data.angle_integral);
>>>>>>> c6ee1237

    for (auto mat_id :
         range(OpticalMaterialId(host_ref.refractive_index.size())))
    {
        auto const& ri_grid = host_ref.refractive_index[mat_id];
        if (!ri_grid)
        {
            // No refractive index data stored for this material
<<<<<<< HEAD
            // angle_integral.push_back({});
            angle_integral();
=======
            insert_angle_integral();
>>>>>>> c6ee1237
            continue;
        }

        // Calculate the Cerenkov angle integral
        auto const&& refractive_index = host_ref.reals[ri_grid.value];
        auto const&& energy = host_ref.reals[ri_grid.grid];
        std::vector<real_type> integral(energy.size());
        for (size_type i = 1; i < energy.size(); ++i)
        {
            integral[i] = integral[i - 1]
                          + real_type(0.5) * (energy[i] - energy[i - 1])
                                * (1 / ipow<2>(refractive_index[i - 1])
                                   + 1 / ipow<2>(refractive_index[i]));
        }

<<<<<<< HEAD
        angle_integral(make_span(energy), make_span(integral));
    }
=======
        insert_angle_integral(make_span(energy), make_span(integral));
    }
    CELER_ASSERT(data.angle_integral.size()
                 == host_ref.refractive_index.size());
>>>>>>> c6ee1237

    data_ = CollectionMirror<CerenkovData>{std::move(data)};
    CELER_ENSURE(data_ || host_ref.refractive_index.empty());
}

//---------------------------------------------------------------------------//
}  // namespace celeritas<|MERGE_RESOLUTION|>--- conflicted
+++ resolved
@@ -32,12 +32,8 @@
     auto const& host_ref = properties->host_ref();
 
     HostVal<CerenkovData> data;
-<<<<<<< HEAD
-    GenericGridInserter angle_integral(&data.reals, &data.angle_integral);
-=======
     GenericGridInserter insert_angle_integral(&data.reals,
                                               &data.angle_integral);
->>>>>>> c6ee1237
 
     for (auto mat_id :
          range(OpticalMaterialId(host_ref.refractive_index.size())))
@@ -46,12 +42,7 @@
         if (!ri_grid)
         {
             // No refractive index data stored for this material
-<<<<<<< HEAD
-            // angle_integral.push_back({});
-            angle_integral();
-=======
             insert_angle_integral();
->>>>>>> c6ee1237
             continue;
         }
 
@@ -67,15 +58,10 @@
                                    + 1 / ipow<2>(refractive_index[i]));
         }
 
-<<<<<<< HEAD
-        angle_integral(make_span(energy), make_span(integral));
-    }
-=======
         insert_angle_integral(make_span(energy), make_span(integral));
     }
     CELER_ASSERT(data.angle_integral.size()
                  == host_ref.refractive_index.size());
->>>>>>> c6ee1237
 
     data_ = CollectionMirror<CerenkovData>{std::move(data)};
     CELER_ENSURE(data_ || host_ref.refractive_index.empty());
