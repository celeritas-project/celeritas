--- conflicted
+++ resolved
@@ -34,10 +34,7 @@
 {
     // Initialization input
     size_type num_vacancies{};  //!< Number of unused track slots
-<<<<<<< HEAD
-=======
     size_type num_generated{};  //!< Number of primary initializers generated
->>>>>>> c78d0f59
     size_type num_initializers{};  //!< Number of track initializers
 
     // Diagnostic output
@@ -158,24 +155,5 @@
 };
 
 //---------------------------------------------------------------------------//
-<<<<<<< HEAD
-/*!
- * Whether the state is being transported with no active particles.
- *
- * The warmup stage is useful for profiling and debugging since the first
- * step iteration can do the following:
- * - Initialize asynchronous memory pools
- * - Interrogate kernel functions for properties to be output later
- * - Allocate "lazy" auxiliary data (e.g. action diagnostics)
- */
-template<MemSpace M>
-bool CoreState<M>::warming_up() const
-{
-    return counters_.num_active == 0 && counters_.num_initializers == 0;
-}
-
-//---------------------------------------------------------------------------//
-=======
->>>>>>> c78d0f59
 }  // namespace optical
 }  // namespace celeritas