--- conflicted
+++ resolved
@@ -51,19 +51,11 @@
   public:
     //!@{
     //! \name Type aliases
-<<<<<<< HEAD
-    using SPConstCerenkov = std::shared_ptr<CerenkovParams const>;
-    using SPConstProperties = std::shared_ptr<OpticalPropertyParams const>;
-    using SPConstScintillation = std::shared_ptr<ScintillationParams const>;
-=======
     using SPConstCerenkov = std::shared_ptr<optical::CerenkovParams const>;
-    using SPConstCore = std::shared_ptr<CoreParams const>;
     using SPConstProperties
         = std::shared_ptr<optical::MaterialPropertyParams const>;
     using SPConstScintillation
         = std::shared_ptr<optical::ScintillationParams const>;
-    using SPGenStorage = std::shared_ptr<detail::OpticalGenStorage>;
->>>>>>> 57a684e4
     //!@}
 
     struct Input
