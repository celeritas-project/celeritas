--- conflicted
+++ resolved
@@ -67,15 +67,10 @@
  * Step lengths and properties needed to apply multiple scattering.
  *
  * \todo Document and/or refactor into a class that hides details:
-<<<<<<< HEAD
- * - alpha == tiny_step_alpha() -> "true path is very small"
- * - is_displaced == false ? limit_min is unchanged and alpha < 0
-=======
  * - alpha == small_step_alpha() ? "true path is very small" (true path scaling
  *   changes)
  * - is_displaced == false ? limit_min is unchanged and alpha ==
  *   small_step_alpha()
->>>>>>> 5b554324
  * - true_step >= geom_path
  *
  * The value \f$ \alpha \f$ is used in the approximation of the MSC
@@ -86,24 +81,13 @@
  */
 struct MscStep
 {
-<<<<<<< HEAD
-    //! Flag for whether a very small step length took place
-    static CELER_CONSTEXPR_FUNCTION real_type tiny_step_alpha() { return -1; }
-
-    bool is_displaced{true};  //!< Flag for the lateral displacement
-    real_type true_path{};  //!< True path length due to the msc [cm]
-    real_type geom_path{};  //!< Geometrical path length [cm]
-    real_type alpha = tiny_step_alpha();  //!< scaled MFP slope [cm^-1]
-=======
     //! Use a small step approximation for the path length correction
     static CELER_CONSTEXPR_FUNCTION real_type small_step_alpha() { return -1; }
 
     bool is_displaced{true};  //!< Flag for the lateral displacement
-    real_type phys_step{};  //!< Step length from physics processes
-    real_type true_path{};  //!< True path length due to the msc
-    real_type geom_path{};  //!< Geometrical path length
-    real_type alpha = small_step_alpha();  //!< Effective mfp rate by distance
->>>>>>> 5b554324
+    real_type true_path{};  //!< True path length due to the msc  [cm]
+    real_type geom_path{};  //!< Geometrical path length [cm]
+    real_type alpha = small_step_alpha();  //!< Scaled MFP slope [cm^-1]
 };
 
 //---------------------------------------------------------------------------//
