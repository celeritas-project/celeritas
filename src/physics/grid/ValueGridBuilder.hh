//----------------------------------*-C++-*----------------------------------//
// Copyright 2020 UT-Battelle, LLC, and other Celeritas developers.
// See the top-level COPYRIGHT file for details.
// SPDX-License-Identifier: (Apache-2.0 OR MIT)
//---------------------------------------------------------------------------//
//! \file ValueGridBuilder.hh
//---------------------------------------------------------------------------//
#pragma once

#include <memory>
#include <vector>
#include "base/Collection.hh"
#include "base/Span.hh"
#include "base/Types.hh"

namespace celeritas
{
class ValueGridInserter;
//---------------------------------------------------------------------------//
/*!
 * Helper class for constructing on-device physics data for a single material.
 *
 * These builder classes are presumed to have a short/temporary lifespan and
 * should not be retained after the setup phase.
 */
class ValueGridBuilder
{
  public:
    //!@{
    //! Type aliases
    using ValueGridId = ItemId<struct XsGridData>;
    //!@}

  public:
    //! Virtual destructor for polymorphic deletion
    virtual ~ValueGridBuilder() = 0;

    //! Construct the grid given a mutable reference to a store
    virtual ValueGridId build(ValueGridInserter) const = 0;
};

//---------------------------------------------------------------------------//
/*!
 * Build a physics array for EM process cross sections.
 *
 * This array has a uniform grid in log(E) and a special value at or above
 * which the input cross sections are scaled by E.
 */
class ValueGridXsBuilder final : public ValueGridBuilder
{
  public:
    //!@{
    //! Type aliases
    using SpanConstReal = Span<const real_type>;
    using VecReal       = std::vector<real_type>;
    //!@}

  public:
    // Construct from imported data
    static ValueGridXsBuilder from_geant(SpanConstReal lambda_energy,
                                         SpanConstReal lambda,
                                         SpanConstReal lambda_prim_energy,
                                         SpanConstReal lambda_prim);

    // Construct
    ValueGridXsBuilder(real_type emin,
                       real_type eprime,
                       real_type emax,
                       VecReal   xs);

    // Construct in the given store
    ValueGridId build(ValueGridInserter) const final;

  private:
    real_type log_emin_;
    real_type log_eprime_;
    real_type log_emax_;
    VecReal   xs_;
};

//---------------------------------------------------------------------------//
/*!
 * Build a physics vector for energy loss and other quantities.
 *
 * This vector is still uniform in log(E).
 */
class ValueGridLogBuilder : public ValueGridBuilder
{
  public:
    //!@{
    //! Type aliases
<<<<<<< HEAD
    using VecReal       = std::vector<real_type>;
    using SpanConstReal = Span<const real_type>;
    using Id            = PieId<XsGridData>;
=======
    using VecReal = std::vector<real_type>;
    using Id      = ItemId<XsGridData>;
>>>>>>> 30a0a86d
    //!@}

  public:
    // Construct
    ValueGridLogBuilder(real_type emin, real_type emax, VecReal value);

    // Construct in the given store
    ValueGridId build(ValueGridInserter) const final;

    //! Access Values
    SpanConstReal value() const { return make_span(value_); }

  private:
    real_type log_emin_;
    real_type log_emax_;
    VecReal   value_;
};

//---------------------------------------------------------------------------//
/*!
 * Build a physics vector for range tables.
 *
 * Range tables are uniform in log(E), and range must monotonically increase
 * with energy.
 */
class ValueGridRangeBuilder : public ValueGridLogBuilder
{
    using Base = ValueGridLogBuilder;

  public:
    // Construct
    ValueGridRangeBuilder(real_type emin, real_type emax, VecReal value);
};

//---------------------------------------------------------------------------//
/*!
 * Build a physics vector for quantities that are nonuniform in energy.
 */
class ValueGridGenericBuilder final : public ValueGridBuilder
{
  public:
    //!@{
    //! Type aliases
    using VecReal = std::vector<real_type>;
    using Id      = ItemId<XsGridData>;
    //!@}

  public:
    // Construct
    ValueGridGenericBuilder(VecReal grid,
                            VecReal value,
                            Interp  grid_interp,
                            Interp  value_interp);

    // Construct with linear interpolation
    ValueGridGenericBuilder(VecReal grid, VecReal value);

    // Construct in the given store
    ValueGridId build(ValueGridInserter) const final;

  private:
    VecReal grid_;
    VecReal value_;
    Interp  grid_interp_;
    Interp  value_interp_;
};

//---------------------------------------------------------------------------//
} // namespace celeritas<|MERGE_RESOLUTION|>--- conflicted
+++ resolved
@@ -89,14 +89,9 @@
   public:
     //!@{
     //! Type aliases
-<<<<<<< HEAD
     using VecReal       = std::vector<real_type>;
     using SpanConstReal = Span<const real_type>;
-    using Id            = PieId<XsGridData>;
-=======
-    using VecReal = std::vector<real_type>;
-    using Id      = ItemId<XsGridData>;
->>>>>>> 30a0a86d
+    using Id            = ItemId<XsGridData>;
     //!@}
 
   public:
