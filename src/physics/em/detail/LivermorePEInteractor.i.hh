--- conflicted
+++ resolved
@@ -131,11 +131,7 @@
         // Sample secondaries from atomic relaxation, into all but the initial
         // secondary position
         AtomicRelaxation sample_relaxation = relaxation.build_distribution(
-<<<<<<< HEAD
-            shell_id, secondaries.subspan(1), vacancies);
-=======
-            cutoffs_, SubshellId{shell_id}, secondaries.subspan(1), vacancies);
->>>>>>> 79814fb8
+            cutoffs_, shell_id, secondaries.subspan(1), vacancies);
 
         auto outgoing = sample_relaxation(rng);
         secondaries   = {secondaries.data(), 1 + outgoing.count};
