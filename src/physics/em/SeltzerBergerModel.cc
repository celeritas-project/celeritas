//----------------------------------*-C++-*----------------------------------//
// Copyright 2020 UT-Battelle, LLC, and other Celeritas developers.
// See the top-level COPYRIGHT file for details.
// SPDX-License-Identifier: (Apache-2.0 OR MIT)
//---------------------------------------------------------------------------//
//! \file SeltzerBergerModel.cc
//---------------------------------------------------------------------------//
#include "SeltzerBergerModel.hh"

#include <algorithm>
#include "base/Assert.hh"
#include "base/CollectionBuilder.hh"
#include "comm/Logger.hh"
#include "base/Join.hh"
#include "base/Range.hh"
#include "physics/base/ParticleParams.hh"
#include "physics/base/PDGNumber.hh"
#include "physics/material/MaterialParams.hh"

namespace celeritas
{
//---------------------------------------------------------------------------//
/*!
 * Construct from model ID and other necessary data.
 */
SeltzerBergerModel::SeltzerBergerModel(ModelId               id,
                                       const ParticleParams& particles,
                                       const MaterialParams& materials,
                                       ReadData              load_sb_table)
{
    CELER_EXPECT(id);
    CELER_EXPECT(load_sb_table);

    detail::SeltzerBergerData<Ownership::value, MemSpace::host> host_data;

    // Save IDs
    host_data.ids.model    = id;
    host_data.ids.electron = particles.find(pdg::electron());
    host_data.ids.positron = particles.find(pdg::positron());
    host_data.ids.gamma    = particles.find(pdg::gamma());
    CELER_VALIDATE(host_data.ids,
                   << "missing electron, positron, and/or gamma particles "
                      "(required for "
                   << this->label() << ")");

    // Save particle properties
    host_data.electron_mass = particles.get(host_data.ids.electron).mass();

    // Load differential cross sections
    make_builder(&host_data.differential_xs.elements)
        .reserve(materials.num_elements());
    for (auto el_id : range(ElementId{materials.num_elements()}))
    {
        AtomicNumber z_number = materials.get(el_id).atomic_number();
        this->append_table(load_sb_table(z_number), &host_data.differential_xs);
    }
    CELER_ASSERT(host_data.differential_xs.elements.size()
                 == materials.num_elements());

    // Move to mirrored data, copying to device
    data_ = CollectionMirror<detail::SeltzerBergerData>{std::move(host_data)};

    CELER_ENSURE(this->data_);
}

//---------------------------------------------------------------------------//
/*!
 * Particle types and energy ranges that this model applies to.
 */
auto SeltzerBergerModel::applicability() const -> SetApplicability
{
    // TODO: Do we need to load applicabilities, e.g. lower and upper, from
    // tables?

    Applicability electron_applic;
    electron_applic.particle = this->host_pointers().ids.electron;
<<<<<<< HEAD
    electron_applic.lower    = zero_quantity();
    electron_applic.upper    = units::MevEnergy{1e5};
=======
    electron_applic.lower    = units::MevEnergy{1e-4};
    electron_applic.upper    = units::MevEnergy{1e8};
>>>>>>> 1632a6f6

    Applicability positron_applic = electron_applic;
    positron_applic.particle      = this->host_pointers().ids.positron;

    return {electron_applic, positron_applic};
}

//---------------------------------------------------------------------------//
/*!
 * Apply the interaction kernel.
 */
void SeltzerBergerModel::interact(
    CELER_MAYBE_UNUSED const ModelInteractRefs<MemSpace::device>& pointers) const
{
#if CELERITAS_USE_CUDA
    detail::seltzer_berger_interact(this->device_pointers(), pointers);
#else
    CELER_ASSERT_UNREACHABLE();
#endif
}

//---------------------------------------------------------------------------//
/*!
 * Get the model ID for this model.
 */
ModelId SeltzerBergerModel::model_id() const
{
    return this->host_pointers().ids.model;
}

//---------------------------------------------------------------------------//
/*!
 * Construct differential cross section tables for a single element.
 *
 * Here, x = log of scaled incident energy (E / MeV)
 * and y = scaled exiting energy (E_gamma / E_inc)
 * and values are the cross sections.
 */
void SeltzerBergerModel::append_table(const ImportSBTable& imported,
                                      HostXsTables*        tables) const
{
    auto reals = make_builder(&tables->reals);

    CELER_ASSERT(!imported.value.empty()
                 && imported.value.size()
                        == imported.x.size() * imported.y.size());
    const size_type num_x = imported.x.size();
    const size_type num_y = imported.y.size();

    detail::SBElementTableData table;

    // TODO: we could probably use a single x and y grid for all elements.
    // Only Z = 100 has different energy grids.
    // Incident charged particle log energy grid
    table.grid.x = reals.insert_back(imported.x.begin(), imported.x.end());

    // Photon reduced energy grid
    table.grid.y = reals.insert_back(imported.y.begin(), imported.y.end());

    // 2D scaled DCS grid
    table.grid.values
        = reals.insert_back(imported.value.begin(), imported.value.end());

    // Find the location of the highest cross section at each incident E
    std::vector<size_type> argmax(table.grid.x.size());
    for (size_type i : range(num_x))
    {
        // Get the xs data for the given incident energy coordinate
        const real_type* iter = &tables->reals[table.grid.at(i, 0)];

        // Search for the highest cross section value
        size_type max_el = std::max_element(iter, iter + num_y) - iter;
        CELER_ASSERT(max_el < num_y);
        // Save it!
        argmax[i] = max_el;
    }
    table.argmax
        = make_builder(&tables->sizes).insert_back(argmax.begin(), argmax.end());

    // Add the table
    make_builder(&tables->elements).push_back(table);

    CELER_ENSURE(table.grid.x.size() == num_x);
    CELER_ENSURE(table.grid.y.size() == num_y);
    CELER_ENSURE(table.argmax.size() == num_x);
    CELER_ENSURE(table.grid);
}

//---------------------------------------------------------------------------//
} // namespace celeritas<|MERGE_RESOLUTION|>--- conflicted
+++ resolved
@@ -74,13 +74,8 @@
 
     Applicability electron_applic;
     electron_applic.particle = this->host_pointers().ids.electron;
-<<<<<<< HEAD
     electron_applic.lower    = zero_quantity();
-    electron_applic.upper    = units::MevEnergy{1e5};
-=======
-    electron_applic.lower    = units::MevEnergy{1e-4};
     electron_applic.upper    = units::MevEnergy{1e8};
->>>>>>> 1632a6f6
 
     Applicability positron_applic = electron_applic;
     positron_applic.particle      = this->host_pointers().ids.positron;
