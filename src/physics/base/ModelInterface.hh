//----------------------------------*-C++-*----------------------------------//
// Copyright 2020 UT-Battelle, LLC, and other Celeritas developers.
// See the top-level COPYRIGHT file for details.
// SPDX-License-Identifier: (Apache-2.0 OR MIT)
//---------------------------------------------------------------------------//
//! \file ModelInterface.hh
//---------------------------------------------------------------------------//
#pragma once

#include "base/Span.hh"
#include "base/StackAllocator.hh"
#include "base/Types.hh"
#include "random/RngInterface.hh"
#include "physics/material/MaterialInterface.hh"
#include "physics/base/CutoffInterface.hh"
#include "Secondary.hh"
#include "ParticleInterface.hh"
#include "Interaction.hh"
#include "PhysicsInterface.hh"

namespace celeritas
{
//---------------------------------------------------------------------------//
/*!
 * Shared parameters needed when interacting with a model.
 */
struct ModelInteractParams
{
<<<<<<< HEAD
    ParticleParamsData<Ownership::const_reference, MemSpace::device> particle;
    MaterialParamsData<Ownership::const_reference, MemSpace::device> material;
    PhysicsParamsData<Ownership::const_reference, MemSpace::device>  physics;
    CutoffParamsData<Ownership::const_reference, MemSpace::device>   cutoffs;
=======
    template<template<Ownership, MemSpace> class P>
    using DeviceCRef = P<Ownership::const_reference, MemSpace::device>;

    DeviceCRef<ParticleParamsData> particle;
    DeviceCRef<MaterialParamsData> material;
    DeviceCRef<PhysicsParamsData>  physics;
>>>>>>> 588cca05

    //! True if valid
    CELER_FUNCTION operator bool() const
    {
        return physics && particle && material && cutoffs;
    }
};

//---------------------------------------------------------------------------//
/*!
 * Per-track states needed when interacting with a model.
 *
 * \todo The use of a Span<Real3> violates encapsulation; ideally we could use
 * a GeoStatePointers or directly pass the geo state store.
 * \todo Template on memory space, use Collection for direction (?).
 */
struct ModelInteractState
{
    template<template<Ownership, MemSpace> class S>
    using DeviceRef = S<Ownership::reference, MemSpace::device>;

    DeviceRef<ParticleStateData> particle;
    DeviceRef<MaterialStateData> material;
    DeviceRef<PhysicsStateData>  physics;
    DeviceRef<RngStateData>      rng;
    Span<const Real3>            direction;

    //! True if valid
    CELER_FUNCTION operator bool() const
    {
        return particle && material && physics && !direction.empty() && rng;
    }

    //! Number of particle tracks
    CELER_FUNCTION size_type size() const
    {
        CELER_EXPECT(*this);
        return particle.size();
    }
};

//---------------------------------------------------------------------------//
/*!
 * Input and output device data to a generic Model::interact call.
 *
 * \todo Template on memory space, use Collection for interaction result.
 */
struct ModelInteractPointers
{
    using SecondaryAllocatorData
        = StackAllocatorData<Secondary, Ownership::reference, MemSpace::device>;

    ModelInteractParams    params;
    ModelInteractState     states;
    SecondaryAllocatorData secondaries;
    Span<Interaction>      result;

    //! True if valid
    CELER_FUNCTION operator bool() const
    {
        return params && states && secondaries
               && result.size() == states.size();
    }
};

//---------------------------------------------------------------------------//
} // namespace celeritas<|MERGE_RESOLUTION|>--- conflicted
+++ resolved
@@ -26,19 +26,13 @@
  */
 struct ModelInteractParams
 {
-<<<<<<< HEAD
-    ParticleParamsData<Ownership::const_reference, MemSpace::device> particle;
-    MaterialParamsData<Ownership::const_reference, MemSpace::device> material;
-    PhysicsParamsData<Ownership::const_reference, MemSpace::device>  physics;
-    CutoffParamsData<Ownership::const_reference, MemSpace::device>   cutoffs;
-=======
     template<template<Ownership, MemSpace> class P>
     using DeviceCRef = P<Ownership::const_reference, MemSpace::device>;
 
     DeviceCRef<ParticleParamsData> particle;
     DeviceCRef<MaterialParamsData> material;
     DeviceCRef<PhysicsParamsData>  physics;
->>>>>>> 588cca05
+    DeviceCRef<CutoffParamsData>   cutoffs;
 
     //! True if valid
     CELER_FUNCTION operator bool() const
