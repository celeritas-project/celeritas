//----------------------------------*-C++-*----------------------------------//
// Copyright 2020 UT-Battelle, LLC, and other Celeritas developers.
// See the top-level COPYRIGHT file for details.
// SPDX-License-Identifier: (Apache-2.0 OR MIT)
//---------------------------------------------------------------------------//
//! \file PhysicsStepUtils.i.hh
//---------------------------------------------------------------------------//

#include "base/Assert.hh"
#include "base/Algorithms.hh"
#include "base/NumericLimits.hh"
#include "base/Range.hh"
<<<<<<< HEAD
#include "random/distributions/GenerateCanonical.hh"
=======
#include "physics/grid/EnergyLossCalculator.hh"
#include "physics/grid/InverseRangeCalculator.hh"
#include "physics/grid/RangeCalculator.hh"
#include "physics/grid/XsCalculator.hh"
>>>>>>> b84e14f5
#include "Types.hh"

namespace celeritas
{
//---------------------------------------------------------------------------//
/*!
 * Calculate physics step limits based on cross sections and range limiters.
 */
inline CELER_FUNCTION real_type
calc_tabulated_physics_step(const MaterialTrackView& material,
                            const ParticleTrackView& particle,
                            PhysicsTrackView&        physics)
{
    CELER_EXPECT(physics.has_interaction_mfp());

    constexpr real_type inf = numeric_limits<real_type>::infinity();
    using VGT               = ValueGridType;

    // Loop over all processes that apply to this track (based on particle
    // type) and calculate cross section and particle range.
    real_type total_macro_xs = 0;
    real_type min_range      = inf;
    for (auto ppid : range(ParticleProcessId{physics.num_particle_processes()}))
    {
        real_type               process_xs = 0;
        if (auto model_id = physics.hardwired_model(ppid, particle.energy()))
        {
            // Calculate macroscopic cross section on the fly for special
            // hardwired processes.
            auto material_view = material.material_view();
            process_xs         = physics.calc_xs_otf(
                model_id, material_view, particle.energy());
            total_macro_xs += process_xs;
        }
        else if (auto grid_id = physics.value_grid(VGT::macro_xs, ppid))
        {
            // Calculate macroscopic cross section for this process, then
            // accumulate it into the total cross section and save the cross
            // section for later.
<<<<<<< HEAD
            auto calc_xs = physics.make_calculator(grid_id);
            process_xs   = calc_xs(particle.energy());
=======
            auto calc_xs = physics.make_calculator<XsCalculator>(grid_id);
            process_xs = calc_xs(particle.energy());
>>>>>>> b84e14f5
            total_macro_xs += process_xs;
        }
        physics.per_process_xs(ppid) = process_xs;

        if (auto grid_id = physics.value_grid(VGT::range, ppid))
        {
            auto calc_range = physics.make_calculator<RangeCalculator>(grid_id);
            real_type process_range = calc_range(particle.energy());
            min_range = min(min_range, process_range);
        }
    }
    physics.macro_xs(total_macro_xs);

    physics.macro_xs(total_macro_xs);

    if (min_range != inf)
    {
        // One or more range limiters applied: scale range limit according to
        // user options
        min_range = physics.range_to_step(min_range);
    }

    // Update step length with discrete interaction
    return min(min_range, physics.interaction_mfp() / total_macro_xs);
}

//---------------------------------------------------------------------------//
/*!
 * Calculate mean energy loss over the given "true" step length.
 *
 * See section 7.2.4 Run Time Energy Loss Computation of the Geant4 physics
 * manual. See also the longer discussions in section 8 of PHYS010 of the
 * Geant3 manual (1993). Stopping power is an integral over low-exiting-energy
 * secondaries. Above some threshold energy \em T_c we treat exiting
 * secondaries discretely; below it, we lump them into this continuous loss
 * term that varies based on the energy, the atomic number density, and the
 * element number:
 * \f[
 *   \frac{dE}{dx} = N_Z \int_0^{T_c} \frac{d \sigma_Z(E, T)}{dT} T dT
 * \f]
 * Here, the cross section is a function of the primary's energy \em E and the
 * exiting secondary energy \em T.
 *
 * The stopping range \em R due to these low-energy processes is an integral
 * over the inverse of the stopping power: basically the distance that will
 * take a particle (without discrete processes at play) from its current energy
 * to an energy of zero.
 * \f[
 *   R = \int_0 ^{E_0} - \frac{dx}{dE} dE .
 * \f]
 *
 * Both Celeritas and Geant4 approximate the range limit as the minimum range
 * over all processes, rather than the range as a result from integrating all
 * energy loss processes over the allowed energy range. This is usuallly not
 * a problem in practice because the range will get automatically decreased by
 * \c range_to_step , and the above range calculation neglects energy loss by
 * discrete processes.
 *
 * Geant4's stepping algorithm independently stores the range for each process,
 * then (looping externally over all processes) calculates energy loss, checks
 * for the linear loss limit, and reduces the particle energy. Celeritas
 * inverts this loop so the total energy loss from along-step processess (not
 * including multiple scattering) is calculated first, then checked against
 * being greater than the linear loss limit.
 *
 * If energy loss is greater than the loss limit, we loop over all
 * processes with range tables and recalculate the pre-step range and solve for
 * the exact post-step energy loss.
 *
 * \note The inverse range correction assumes range is always the integral of
 * the stopping power/energy loss.
 *
 * \todo The geant3 manual makes the point that linear interpolation of energy
 * loss rate results in a piecewise constant energy deposition curve, which is
 * why they use spline interpolation. Investigate higher-order reconstruction
 * of energy loss curve, e.g. through spline-based interpolation or log-log
 * interpolation.
 */
CELER_FUNCTION ParticleTrackView::Energy
               calc_energy_loss(const ParticleTrackView& particle,
                                const PhysicsTrackView&  physics,
                                real_type                step)
{
    CELER_EXPECT(step >= 0);
    static_assert(ParticleTrackView::Energy::unit_type::value()
                      == EnergyLossCalculator::Energy::unit_type::value(),
                  "Incompatible energy types");

    using VGT = ValueGridType;
    const auto pre_step_energy = particle.energy();

    // Calculate the sum of energy loss rate over all processes.
    real_type total_eloss_rate = 0;
    for (auto ppid : range(ParticleProcessId{physics.num_particle_processes()}))
    {
        if (auto grid_id = physics.value_grid(VGT::energy_loss, ppid))
        {
            auto calc_eloss_rate
                = physics.make_calculator<EnergyLossCalculator>(grid_id);
            total_eloss_rate += calc_eloss_rate(pre_step_energy);
        }
    }

    // Scale loss rate by step length
    real_type eloss = total_eloss_rate * step;

    if (eloss > pre_step_energy.value() * physics.linear_loss_limit())
    {
        // Enough energy is lost over this step that the dE/dx linear
        // approximation is probably wrong. Use the definition of the range as
        // the integral of 1/loss to back-calculate the actual energy loss
        // along the curve given the actual step.
        eloss = 0;
        for (auto ppid :
             range(ParticleProcessId{physics.num_particle_processes()}))
        {
            if (auto grid_id = physics.value_grid(VGT::range, ppid))
            {
                // Recalculate beginning-of-step range (instead of storing)
                auto calc_range
                    = physics.make_calculator<RangeCalculator>(grid_id);
                real_type remaining_range = calc_range(pre_step_energy) - step;
                CELER_ASSERT(remaining_range > 0);

                // Calculate energy along the range curve corresponding to the
                // actual step taken: this gives the exact energy loss over the
                // step due to this process.
                auto calc_energy
                    = physics.make_calculator<InverseRangeCalculator>(grid_id);
                eloss += (pre_step_energy.value()
                          - calc_energy(remaining_range).value());
            }
        }
        CELER_ASSERT(eloss > 0);
        CELER_ASSERT(eloss < pre_step_energy.value());
    }

    CELER_ENSURE(eloss <= pre_step_energy.value());
    return ParticleTrackView::Energy{eloss};
}

//---------------------------------------------------------------------------//
/*!
 * Choose the physics model for a track's pending interaction.
 *
 * - If the interaction MFP is zero, the particle is undergoing a discrete
 *   interaction. Otherwise, the result is a false ModelId.
 * - Sample from the previously calculated per-process cross section/decay to
 *   determine the interacting process ID.
 * - From the process ID and (post-slowing-down) particle energy, we obtain the
 *   applicable model ID.
 *
 * Does the energy change between the time the per_process_xs was
 * calculated and now?  Does the energy enters in the calculation
 * of the cross-section? What happens to the cross section per
 * process if there no model covering that energy range?
 * See
 * https://github.com/celeritas-project/celeritas/pull/165#issuecomment-790214691
 * for some discussion, including this:
 *
 * Look up the model for the selected process at the reduced
 * energy E'. If there's not one -- i.e. the along-step energy
 * loss causes us to go below the lower threshold for the selected
 * process -- we could simply zero out the cross section for that
 * process and jump back up to the step above (resampling
 * available processes). If we did the cutoff step correctly then
 * there should be at least one process with a valid model.
 *
 * but
 *
 * Some of the glue pieces (cutoff testing, at rest) aren't yet in
 * place, and I think for the moment we can skip the "resample if
 * below process energy threshold" since I don't think there are
 * any processes that have thresholds (aside from gamma, which has
 * no continuous energy loss processes).
 */
template<class Engine>
CELER_FUNCTION ProcessIdModelId
select_process_and_model(const ParticleTrackView& particle,
                         const PhysicsTrackView&  physics,
                         Engine&                  rng)
{
    // Nonzero MFP to interaction -- no interaction model
    CELER_EXPECT(physics.interaction_mfp() <= 0);

    // Sample ParticleProcessId from physics.per_process_xs()

    auto      total_macro_xs = physics.macro_xs();
    real_type prob           = generate_canonical(rng) * total_macro_xs;
    real_type accum          = 0.0;

    for (auto ppid : range(ParticleProcessId{physics.num_particle_processes()}))
    {
        accum += physics.per_process_xs(ppid);
        if (accum >= prob)
        {
            // Select the model and return; See doc above for
            // details.
            auto find_model = physics.make_model_finder(ppid);

            return ProcessIdModelId{ppid, find_model(particle.energy())};
        }
    }
    // Since total_macro_xs is supposed to be the sum of the cross section
    // and the random number should be between 0 and 1, we can't get here.
    CELER_ASSERT_UNREACHABLE();

    return {};
}

//---------------------------------------------------------------------------//
} // namespace celeritas<|MERGE_RESOLUTION|>--- conflicted
+++ resolved
@@ -10,14 +10,11 @@
 #include "base/Algorithms.hh"
 #include "base/NumericLimits.hh"
 #include "base/Range.hh"
-<<<<<<< HEAD
 #include "random/distributions/GenerateCanonical.hh"
-=======
 #include "physics/grid/EnergyLossCalculator.hh"
 #include "physics/grid/InverseRangeCalculator.hh"
 #include "physics/grid/RangeCalculator.hh"
 #include "physics/grid/XsCalculator.hh"
->>>>>>> b84e14f5
 #include "Types.hh"
 
 namespace celeritas
@@ -57,13 +54,8 @@
             // Calculate macroscopic cross section for this process, then
             // accumulate it into the total cross section and save the cross
             // section for later.
-<<<<<<< HEAD
-            auto calc_xs = physics.make_calculator(grid_id);
-            process_xs   = calc_xs(particle.energy());
-=======
             auto calc_xs = physics.make_calculator<XsCalculator>(grid_id);
             process_xs = calc_xs(particle.energy());
->>>>>>> b84e14f5
             total_macro_xs += process_xs;
         }
         physics.per_process_xs(ppid) = process_xs;
@@ -75,8 +67,6 @@
             min_range = min(min_range, process_range);
         }
     }
-    physics.macro_xs(total_macro_xs);
-
     physics.macro_xs(total_macro_xs);
 
     if (min_range != inf)
