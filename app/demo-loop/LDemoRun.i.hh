//----------------------------------*-C++-*----------------------------------//
// Copyright 2021 UT-Battelle, LLC, and other Celeritas developers.
// See the top-level COPYRIGHT file for details.
// SPDX-License-Identifier: (Apache-2.0 OR MIT)
//---------------------------------------------------------------------------//
//! \file LDemoRun.i.hh
//---------------------------------------------------------------------------//
#include "base/CollectionStateStore.hh"
#include "base/VectorUtils.hh"
#include "comm/Logger.hh"
#include "physics/base/ModelInterface.hh"
#include "sim/TrackInitUtils.hh"
#include "sim/TrackInterface.hh"
#include "LDemoParams.hh"
#include "LDemoKernel.hh"
<<<<<<< HEAD
#include "EnergyDiagnostic.hh"
=======
#include "ParticleProcessDiagnostic.hh"
>>>>>>> 0f783725
#include "TrackDiagnostic.hh"

using namespace celeritas;

namespace demo_loop
{
namespace
{
//---------------------------------------------------------------------------//
template<class P, MemSpace M>
struct ParamsGetter;

template<class P>
struct ParamsGetter<P, MemSpace::host>
{
    const P& params_;

    auto operator()() const -> decltype(auto)
    {
        return params_.host_pointers();
    }
};

template<class P>
struct ParamsGetter<P, MemSpace::device>
{
    const P& params_;

    auto operator()() const -> decltype(auto)
    {
        return params_.device_pointers();
    }
};

template<MemSpace M, class P>
decltype(auto) get_pointers(const P& params)
{
    return ParamsGetter<P, M>{params}();
}

//---------------------------------------------------------------------------//
template<MemSpace M>
ParamsData<Ownership::const_reference, M>
build_params_refs(const LDemoParams& p)
{
    ParamsData<Ownership::const_reference, M> ref;
    ref.geometry    = get_pointers<M>(*p.geometry);
    ref.materials   = get_pointers<M>(*p.materials);
    ref.geo_mats    = get_pointers<M>(*p.geo_mats);
    ref.cutoffs     = get_pointers<M>(*p.cutoffs);
    ref.particles   = get_pointers<M>(*p.particles);
    ref.physics     = get_pointers<M>(*p.physics);
    ref.rng         = get_pointers<M>(*p.rng);
    ref.track_inits = get_pointers<M>(*p.track_inits);
    CELER_ENSURE(ref);
    return ref;
}

//---------------------------------------------------------------------------//
/*!
 * Launch interaction kernels for all applicable models.
 *
 * For now, just launch *all* the models.
 */
template<MemSpace M>
void launch_models(LDemoParams const& host_params,
                   ParamsData<Ownership::const_reference, M> const& params,
                   StateData<Ownership::reference, M> const&        states)
{
    // TODO: these *should* be able to be persistent across steps, rather than
    // recreated at every step.
    ModelInteractRefs<M> refs;
    refs.params.particle     = params.particles;
    refs.params.material     = params.materials;
    refs.params.physics      = params.physics;
    refs.params.cutoffs      = params.cutoffs;
    refs.states.particle     = states.particles;
    refs.states.material     = states.materials;
    refs.states.physics      = states.physics;
    refs.states.rng          = states.rng;
    refs.states.sim          = states.sim;
    refs.states.direction    = states.geometry.dir;
    refs.states.secondaries  = states.secondaries;
    refs.states.interactions = states.interactions;
    CELER_ASSERT(refs);

    // Loop over physics models IDs and invoke `interact`
    for (auto model_id : range(ModelId{host_params.physics->num_models()}))
    {
        const Model& model = host_params.physics->model(model_id);
        model.interact(refs);
    }
}

//---------------------------------------------------------------------------//
} // namespace

//---------------------------------------------------------------------------//
template<MemSpace M>
LDemoResult run_demo(LDemoArgs args)
{
    CELER_EXPECT(args);

<<<<<<< HEAD
    // Diagnostics
    // TODO: Create a vector of these objects.
    TrackDiagnostic<M>  track_diagnostic;
    EnergyDiagnostic<M> energy_diagnostic(linspace(-700.0, 700.0, 1024 + 1));

=======
>>>>>>> 0f783725
    // Load all the problem data
    LDemoParams params = load_params(args);

    // Create param interfaces
    auto params_ref = build_params_refs<M>(params);

    // Diagnostics
    // TODO: Create a vector of these objects.
    TrackDiagnostic<M>           track_diagnostic;
    ParticleProcessDiagnostic<M> process_diagnostic(
        params_ref, params.particles, params.physics);

    // Create states (TODO state store?)
    StateData<Ownership::value, M> state_storage;
    resize(&state_storage,
           build_params_refs<MemSpace::host>(params),
           args.max_num_tracks);
    StateData<Ownership::reference, M> states_ref = make_ref(state_storage);

    // Copy primaries to device and create track initializers
    CELER_ASSERT(params.track_inits->host_pointers().primaries.size()
                 <= state_storage.track_inits.initializers.capacity());
    extend_from_primaries(params.track_inits->host_pointers(),
                          &state_storage.track_inits);

    size_type num_alive       = 0;
    size_type num_inits       = state_storage.track_inits.initializers.size();
    size_type remaining_steps = args.max_steps;

    while (num_alive > 0 || num_inits > 0)
    {
        // Create new tracks from primaries or secondaries
        initialize_tracks(params_ref, states_ref, &state_storage.track_inits);

        demo_loop::pre_step(params_ref, states_ref);
        demo_loop::along_and_post_step(params_ref, states_ref);

        // Mid-step diagnostics
        process_diagnostic.mid_step(states_ref);

        // Launch the interaction kernels for all applicable models
        launch_models(params, params_ref, states_ref);

        // Postprocess secondaries and interaction results
        demo_loop::process_interactions(params_ref, states_ref);

        // Create track initializers from surviving secondaries
        extend_from_secondaries(
            params_ref, states_ref, &state_storage.track_inits);

        // Clear secondaries
        demo_loop::cleanup(params_ref, states_ref);

        // Get the number of track initializers and active tracks
        num_alive = args.max_num_tracks
                    - state_storage.track_inits.vacancies.size();
        num_inits = state_storage.track_inits.initializers.size();

        // End-of-step diagnostic(s)
        track_diagnostic.end_step(states_ref);
        energy_diagnostic.end_step(states_ref);

        if (--remaining_steps == 0)
        {
            // Exceeded step count
            break;
        }
    }

<<<<<<< HEAD
    // TODO: return result
    return LDemoResult{{0},
                       track_diagnostic.num_alive_per_step(),
                       energy_diagnostic.energy_deposition(),
                       0};
=======
    // Collect results from diagnostics
    LDemoResult result;
    result.time       = {0};
    result.alive      = track_diagnostic.num_alive_per_step();
    result.edep       = {0};
    result.process    = process_diagnostic.particle_processes();
    result.total_time = 0;
    return result;
>>>>>>> 0f783725
}

//---------------------------------------------------------------------------//
} // namespace demo_loop<|MERGE_RESOLUTION|>--- conflicted
+++ resolved
@@ -13,11 +13,8 @@
 #include "sim/TrackInterface.hh"
 #include "LDemoParams.hh"
 #include "LDemoKernel.hh"
-<<<<<<< HEAD
 #include "EnergyDiagnostic.hh"
-=======
 #include "ParticleProcessDiagnostic.hh"
->>>>>>> 0f783725
 #include "TrackDiagnostic.hh"
 
 using namespace celeritas;
@@ -121,14 +118,6 @@
 {
     CELER_EXPECT(args);
 
-<<<<<<< HEAD
-    // Diagnostics
-    // TODO: Create a vector of these objects.
-    TrackDiagnostic<M>  track_diagnostic;
-    EnergyDiagnostic<M> energy_diagnostic(linspace(-700.0, 700.0, 1024 + 1));
-
-=======
->>>>>>> 0f783725
     // Load all the problem data
     LDemoParams params = load_params(args);
 
@@ -140,6 +129,7 @@
     TrackDiagnostic<M>           track_diagnostic;
     ParticleProcessDiagnostic<M> process_diagnostic(
         params_ref, params.particles, params.physics);
+    EnergyDiagnostic<M> energy_diagnostic(linspace(-700.0, 700.0, 1024 + 1));
 
     // Create states (TODO state store?)
     StateData<Ownership::value, M> state_storage;
@@ -198,22 +188,14 @@
         }
     }
 
-<<<<<<< HEAD
-    // TODO: return result
-    return LDemoResult{{0},
-                       track_diagnostic.num_alive_per_step(),
-                       energy_diagnostic.energy_deposition(),
-                       0};
-=======
     // Collect results from diagnostics
     LDemoResult result;
     result.time       = {0};
     result.alive      = track_diagnostic.num_alive_per_step();
-    result.edep       = {0};
+    result.edep       = energy_diagnostic.energy_deposition();
     result.process    = process_diagnostic.particle_processes();
     result.total_time = 0;
     return result;
->>>>>>> 0f783725
 }
 
 //---------------------------------------------------------------------------//
