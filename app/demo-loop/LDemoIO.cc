--- conflicted
+++ resolved
@@ -68,24 +68,10 @@
 //!@}
 //---------------------------------------------------------------------------//
 
-<<<<<<< HEAD
 namespace
 {
 //---------------------------------------------------------------------------//
 // HELPER FUNCTIONS
-//---------------------------------------------------------------------------//
-//! Get the set of all process classes in the input
-auto get_all_process_classes(std::vector<ImportProcess> const& processes)
-    -> decltype(auto)
-{
-    std::set<ImportProcessClass> result;
-    for (auto const& p : processes)
-    {
-        result.insert(p.process_class);
-    }
-    return result;
-}
-
 //---------------------------------------------------------------------------//
 //! Get optional values from json.
 template<class T>
@@ -100,8 +86,6 @@
 //---------------------------------------------------------------------------//
 }  // namespace
 
-=======
->>>>>>> e0bbded9
 //---------------------------------------------------------------------------//
 //!@{
 //! I/O routines for JSON and ROOT
