--- conflicted
+++ resolved
@@ -227,15 +227,6 @@
     // to use this ugly "global" hack
     output->insert(OutputInterfaceAdapter<TransporterResult>::from_rvalue_ref(
         OutputInterface::Category::result, "*", std::move(result)));
-<<<<<<< HEAD
-
-    if (root_manager)
-    {
-        // Write MC truth ROOT file to disk
-        root_manager->write();
-    }
-=======
->>>>>>> 1924db50
 }
 }  // namespace
 
