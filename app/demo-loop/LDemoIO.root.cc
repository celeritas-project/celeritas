--- conflicted
+++ resolved
@@ -51,7 +51,7 @@
     tree_params->Branch("action_labels", &action_labels);
     action_labels.resize(action_reg->num_actions());
 
-    for (const auto id : celeritas::range(action_reg->num_actions()))
+    for (auto const id : celeritas::range(action_reg->num_actions()))
     {
         action_labels[id] = action_reg->id_to_label(celeritas::ActionId{id});
     }
@@ -66,12 +66,8 @@
  * Store input information to the ROOT MC truth output file.
  */
 void to_root(std::shared_ptr<celeritas::RootFileManager>& root_manager,
-<<<<<<< HEAD
-             LDemoArgs&                                   args,
-             celeritas::CoreParams                        core_params)
-=======
-             LDemoArgs& args)
->>>>>>> 16064656
+             LDemoArgs& args,
+             celeritas::CoreParams core_params)
 {
     CELER_EXPECT(root_manager);
     CELER_EXPECT(args);
