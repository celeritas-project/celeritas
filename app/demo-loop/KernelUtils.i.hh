--- conflicted
+++ resolved
@@ -56,18 +56,8 @@
  * over the step, and select the model for the discrete interaction.
  */
 template<class Rng>
-<<<<<<< HEAD
-CELER_FUNCTION void move_and_select_model(const CutoffView&        cutoffs,
-                                          const MaterialTrackView& mat,
-                                          GeoTrackView&            geo,
-                                          ParticleTrackView&       particle,
-                                          PhysicsTrackView&        phys,
-                                          SimTrackView&            sim,
-                                          Rng&                     rng,
-                                          real_type*               edep,
-                                          Interaction*             result)
-=======
-CELER_FUNCTION void move_and_select_model(const GeoMaterialView& geo_mat,
+CELER_FUNCTION void move_and_select_model(const CutoffView&      cutoffs,
+                                          const GeoMaterialView& geo_mat,
                                           GeoTrackView&          geo,
                                           MaterialTrackView&     mat,
                                           ParticleTrackView&     particle,
@@ -76,7 +66,6 @@
                                           Rng&                   rng,
                                           real_type*             edep,
                                           Interaction*           result)
->>>>>>> 85c0ca9f
 {
     // Actual distance, limited by along-step length or geometry
     real_type step = phys.step_length();
