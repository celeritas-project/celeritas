--- conflicted
+++ resolved
@@ -14,11 +14,8 @@
 #include "corecel/Types.hh"
 #include "corecel/math/NumericLimits.hh"
 #include "celeritas/ext/GeantSetup.hh"
-<<<<<<< HEAD
 #include "celeritas/field/FieldDriverOptions.hh"
-=======
 #include "celeritas/phys/PrimaryGenerator.hh"
->>>>>>> 97cf7786
 
 #include "Transporter.hh"
 
@@ -80,16 +77,10 @@
     explicit operator bool() const
     {
         return !geometry_filename.empty() && !physics_filename.empty()
-<<<<<<< HEAD
-               && !hepmc3_filename.empty() && max_num_tracks > 0
-               && max_steps > 0 && initializer_capacity > 0
-               && secondary_stack_factor > 0
-               && (mag_field == no_field() || field_options);
-=======
                && (primary_gen_options || !hepmc3_filename.empty())
                && max_num_tracks > 0 && max_steps > 0
-               && initializer_capacity > 0 && secondary_stack_factor > 0;
->>>>>>> 97cf7786
+               && initializer_capacity > 0 && secondary_stack_factor > 0
+               && (mag_field == no_field() || field_options);
     }
 };
 
