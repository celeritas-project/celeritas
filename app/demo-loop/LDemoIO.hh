//----------------------------------*-C++-*----------------------------------//
// Copyright 2021-2023 UT-Battelle, LLC, and other Celeritas developers.
// See the top-level COPYRIGHT file for details.
// SPDX-License-Identifier: (Apache-2.0 OR MIT)
//---------------------------------------------------------------------------//
//! \file demo-loop/LDemoIO.hh
//---------------------------------------------------------------------------//
#pragma once

#include <memory>
#include <vector>
#include <nlohmann/json.hpp>

#include "celeritas_config.h"
#include "corecel/Assert.hh"
#include "corecel/Types.hh"
#include "corecel/math/NumericLimits.hh"
#include "celeritas/ext/GeantPhysicsOptions.hh"
#include "celeritas/ext/GeantSetup.hh"
#include "celeritas/field/FieldDriverOptions.hh"
#include "celeritas/io/RootFileManager.hh"
#include "celeritas/phys/Model.hh"
#include "celeritas/phys/PrimaryGeneratorOptions.hh"

#include "Transporter.hh"

namespace celeritas
{
class CoreParams;
}

namespace demo_loop
{
//---------------------------------------------------------------------------//
/*!
 * Input for a single run.
 */
struct LDemoArgs
{
    using real_type = celeritas::real_type;
    using Real3 = celeritas::Real3;
    using size_type = celeritas::size_type;

    static constexpr Real3 no_field() { return Real3{0, 0, 0}; }

    // Problem definition
    std::string geometry_filename;  //!< Path to GDML file
    std::string physics_filename;  //!< Path to ROOT exported Geant4 data
    std::string hepmc3_filename;  //!< Path to HepMC3 event data
    std::string mctruth_filename;  //!< Path to ROOT MC truth event data

    // Optional setup options for generating primaries programmatically
    celeritas::PrimaryGeneratorOptions primary_gen_options;

    // Control
    unsigned int seed{};
    size_type max_num_tracks{};
    size_type max_steps = TransporterInput::no_max_steps();
    size_type initializer_capacity{};
    size_type max_events{};
    real_type secondary_stack_factor{};
    bool enable_diagnostics{};
    bool use_device{};
    bool sync{};

    // Magnetic field vector [* 1/Tesla] and associated field options
    Real3 mag_field{no_field()};
    celeritas::FieldDriverOptions field_options;

    // Optional fixed-size step limiter for charged particles
    // (non-positive for unused)
    real_type step_limiter{};

    // Options for physics
    bool brem_combined{true};

    // Diagnostic input
    EnergyDiagInput energy_diag;

    // Optional setup options if loading directly from Geant4
    celeritas::GeantPhysicsOptions geant_options;

    //! Whether the run arguments are valid
    explicit operator bool() const
    {
        return !geometry_filename.empty() && !physics_filename.empty()
               && (primary_gen_options || !hepmc3_filename.empty())
               && max_num_tracks > 0 && max_steps > 0
               && initializer_capacity > 0 && max_events > 0
               && secondary_stack_factor > 0
               && (mag_field == no_field() || field_options);
    }
};

// Load params from input arguments
TransporterInput load_input(LDemoArgs const& args);

// Build transporter from input arguments
std::unique_ptr<TransporterBase> build_transporter(LDemoArgs const& run_args);

void to_json(nlohmann::json& j, LDemoArgs const& value);
void from_json(nlohmann::json const& j, LDemoArgs& value);

// Store LDemoArgs to ROOT file when ROOT is available
void to_root(std::shared_ptr<celeritas::RootFileManager>& root_manager,
<<<<<<< HEAD
             LDemoArgs&                                   args,
             celeritas::CoreParams                        core_params);
=======
             LDemoArgs& args);
>>>>>>> 16064656

#if !CELERITAS_USE_ROOT
inline void to_root(std::shared_ptr<celeritas::RootFileManager>&,
                    LDemoArgs&,
                    celeritas::CoreParams)
{
    CELER_NOT_CONFIGURED("ROOT");
}
#endif

//---------------------------------------------------------------------------//
}  // namespace demo_loop<|MERGE_RESOLUTION|>--- conflicted
+++ resolved
@@ -103,12 +103,8 @@
 
 // Store LDemoArgs to ROOT file when ROOT is available
 void to_root(std::shared_ptr<celeritas::RootFileManager>& root_manager,
-<<<<<<< HEAD
-             LDemoArgs&                                   args,
-             celeritas::CoreParams                        core_params);
-=======
-             LDemoArgs& args);
->>>>>>> 16064656
+             LDemoArgs& args,
+             celeritas::CoreParams core_params);
 
 #if !CELERITAS_USE_ROOT
 inline void to_root(std::shared_ptr<celeritas::RootFileManager>&,
