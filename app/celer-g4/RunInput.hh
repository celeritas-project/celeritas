--- conflicted
+++ resolved
@@ -67,12 +67,8 @@
     size_type max_steps{unspecified};
     size_type initializer_capacity{};
     real_type secondary_stack_factor{};
-<<<<<<< HEAD
+    size_type auto_flush{};  //!< Defaults to num_track_slots
     bool action_times{false};
-=======
-    size_type auto_flush{};  //!< Defaults to num_track_slots
-    bool sync{false};
->>>>>>> c72f59d2
     bool default_stream{false};  //!< Launch all kernels on the default stream
 
     // Physics setup options
