--- conflicted
+++ resolved
@@ -80,13 +80,8 @@
     "field_options": {
      "minimum_step": 0.000001,
      "delta_chord": 0.025,
-<<<<<<< HEAD
-     "delta_intersection": 0.001,
-     "epsilon_step": 0.01,
-=======
      "delta_intersection": 0.00001,
      "epsilon_step": 0.00001
->>>>>>> 008c9d46
     },
     "sd_type": "event_hit" if use_root else "simple_calo",
     "step_diagnostic": ext == "none",
