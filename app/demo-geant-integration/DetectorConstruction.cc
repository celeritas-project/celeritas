--- conflicted
+++ resolved
@@ -55,13 +55,7 @@
     G4GDMLParser gdml_parser;
     gdml_parser.SetStripFlag(false);
 
-<<<<<<< HEAD
-    constexpr bool     validate_gdml_schema = false;
-    const std::string& filename = GlobalSetup::Instance()->GetGdmlFile();
-=======
-    constexpr bool validate_gdml_schema = false;
     const std::string& filename = GlobalSetup::Instance()->GetGeometryFile();
->>>>>>> f48e11a0
     if (filename.empty())
     {
         G4Exception("DetectorConstruction::Construct()",
@@ -69,6 +63,7 @@
                     FatalException,
                     "No GDML file was specified with setGeometryFile");
     }
+    constexpr bool validate_gdml_schema = false;
     gdml_parser.Read(filename, validate_gdml_schema);
 
     // Find sensitive detectors
