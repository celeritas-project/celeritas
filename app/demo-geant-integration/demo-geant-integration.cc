--- conflicted
+++ resolved
@@ -103,12 +103,15 @@
 
     run_manager->SetUserInitialization(new demo_geant::ActionInitialization());
 
-    // Load input parameters from macro
     G4UImanager* ui = G4UImanager::GetUIpointer();
     CELER_ASSERT(ui);
-    CELER_LOG(status)
-        << "Executing macro commands from '" << macro_filename << "'";
+    CELER_LOG(status) << "Executing macro commands from '" << macro_filename
+                      << "'";
     ui->ApplyCommand("/control/execute " + macro_filename);
+
+    // Initialize run and process events
+    run_manager->Initialize();
+    run_manager->BeamOn(demo_geant::HepMC3Reader::instance()->num_events());
 }
 
 //---------------------------------------------------------------------------//
@@ -143,13 +146,6 @@
     // Run with threads and macro filename
     run(num_threads, args[1]);
 
-<<<<<<< HEAD
-    // Initialize run and process events
-    run_manager->Initialize();
-    run_manager->BeamOn(demo_geant::HepMC3Reader::instance()->num_events());
-
-=======
     CELER_LOG(status) << "Run completed successfully; exiting";
->>>>>>> ba6ec742
     return EXIT_SUCCESS;
 }