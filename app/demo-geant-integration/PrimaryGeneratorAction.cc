--- conflicted
+++ resolved
@@ -9,10 +9,7 @@
 
 #include "corecel/Macros.hh"
 #include "accel/ExceptionConverter.hh"
-<<<<<<< HEAD
-=======
 #include "accel/HepMC3PrimaryGenerator.hh"
->>>>>>> ff85e09a
 
 #include "GlobalSetup.hh"
 
@@ -56,11 +53,7 @@
 void PrimaryGeneratorAction::GeneratePrimaries(G4Event* event)
 {
     celeritas::ExceptionConverter call_g4exception{"celer0000"};
-<<<<<<< HEAD
-    CELER_TRY_ELSE(HepMC3Reader::Instance()->GeneratePrimaryVertex(event),
-=======
     CELER_TRY_ELSE(shared_reader().GeneratePrimaryVertex(event),
->>>>>>> ff85e09a
                    call_g4exception);
 }
 
