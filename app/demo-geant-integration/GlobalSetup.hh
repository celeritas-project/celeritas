//----------------------------------*-C++-*----------------------------------//
// Copyright 2022 UT-Battelle, LLC, and other Celeritas developers.
// See the top-level COPYRIGHT file for details.
// SPDX-License-Identifier: (Apache-2.0 OR MIT)
//---------------------------------------------------------------------------//
//! \file demo-geant-integration/GlobalSetup.hh
//---------------------------------------------------------------------------//
#pragma once

#include <memory>
#include <string>

#include "accel/SetupOptions.hh"

class G4GenericMessenger;

namespace demo_geant
{
//---------------------------------------------------------------------------//
/*!
 * Global configuration for setting from the UI under "/config".
 */
class GlobalSetup
{
  public:
    // Return non-owning pointer to a singleton
    static GlobalSetup* Instance();

    //!@{
    //! Demo setup options
    const std::string& GetGdmlFile() const { return options_->geometry_file; }
<<<<<<< HEAD
    const std::string& GetHepmc3File() const { return options_->hepmc3_file; }
    unsigned int       GetCudaStackSize() const { return cuda_stack_size_; }
    unsigned int       GetCudaHeapSize() const { return cuda_heap_size_; }
=======
>>>>>>> 22a47705
    //!@}

    //! Get an immutable reference to the setup options
    std::shared_ptr<const celeritas::SetupOptions> GetSetupOptions() const
    {
        return options_;
    }

  private:
    // Private constructor since we're a singleton
    GlobalSetup();
    ~GlobalSetup();

    // Data
    std::shared_ptr<celeritas::SetupOptions> options_;
    std::unique_ptr<G4GenericMessenger>      messenger_;
};

//---------------------------------------------------------------------------//
} // namespace demo_geant<|MERGE_RESOLUTION|>--- conflicted
+++ resolved
@@ -29,12 +29,7 @@
     //!@{
     //! Demo setup options
     const std::string& GetGdmlFile() const { return options_->geometry_file; }
-<<<<<<< HEAD
     const std::string& GetHepmc3File() const { return options_->hepmc3_file; }
-    unsigned int       GetCudaStackSize() const { return cuda_stack_size_; }
-    unsigned int       GetCudaHeapSize() const { return cuda_heap_size_; }
-=======
->>>>>>> 22a47705
     //!@}
 
     //! Get an immutable reference to the setup options
