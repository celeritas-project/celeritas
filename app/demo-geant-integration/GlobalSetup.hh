//----------------------------------*-C++-*----------------------------------//
// Copyright 2022 UT-Battelle, LLC, and other Celeritas developers.
// See the top-level COPYRIGHT file for details.
// SPDX-License-Identifier: (Apache-2.0 OR MIT)
//---------------------------------------------------------------------------//
//! \file demo-geant-integration/GlobalSetup.hh
//---------------------------------------------------------------------------//
#pragma once

#include <memory>
#include <string>

#include "accel/SetupOptions.hh"

class G4GenericMessenger;

namespace demo_geant
{
//---------------------------------------------------------------------------//
/*!
 * Global configuration for setting from the UI under "/config".
 */
class GlobalSetup
{
  public:
    //!@{
    //! \name Type aliases
    using SetupOptions = celeritas::SetupOptions;
    //!@}

  public:
    // Return non-owning pointer to a singleton
    static GlobalSetup* Instance();

    //!@{
    //! Demo setup options
    const std::string& GetGeometryFile() const { return geometry_file_; }
    const std::string& GetHepmc3File() const { return hepmc3_file_; }
    //!@}

    //! Get a mutable reference to the setup options for DetectorConstruction
    celeritas::SDSetupOptions& GetSDSetupOptions() { return options_->sd; }

    //! Get an immutable reference to the setup options
    std::shared_ptr<const SetupOptions> GetSetupOptions() const
    {
        return options_;
    }

    // Set the along-step factory function/instance
    void SetAlongStep(SetupOptions::AlongStepFactory asf);

  private:
    // Private constructor since we're a singleton
    GlobalSetup();
    ~GlobalSetup();

    // Data
<<<<<<< HEAD
    std::shared_ptr<celeritas::SetupOptions> options_;
    std::string                              geometry_file_;
    std::string                              hepmc3_file_;
    std::unique_ptr<G4GenericMessenger>      messenger_;
=======
    std::shared_ptr<SetupOptions> options_;
    std::string                   geometry_file_;

    std::unique_ptr<G4GenericMessenger> messenger_;
>>>>>>> ba6ec742
};

//---------------------------------------------------------------------------//
} // namespace demo_geant<|MERGE_RESOLUTION|>--- conflicted
+++ resolved
@@ -56,17 +56,10 @@
     ~GlobalSetup();
 
     // Data
-<<<<<<< HEAD
     std::shared_ptr<celeritas::SetupOptions> options_;
     std::string                              geometry_file_;
     std::string                              hepmc3_file_;
     std::unique_ptr<G4GenericMessenger>      messenger_;
-=======
-    std::shared_ptr<SetupOptions> options_;
-    std::string                   geometry_file_;
-
-    std::unique_ptr<G4GenericMessenger> messenger_;
->>>>>>> ba6ec742
 };
 
 //---------------------------------------------------------------------------//
