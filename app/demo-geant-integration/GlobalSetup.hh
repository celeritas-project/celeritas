//----------------------------------*-C++-*----------------------------------//
// Copyright 2022 UT-Battelle, LLC, and other Celeritas developers.
// See the top-level COPYRIGHT file for details.
// SPDX-License-Identifier: (Apache-2.0 OR MIT)
//---------------------------------------------------------------------------//
//! \file demo-geant-integration/GlobalSetup.hh
//---------------------------------------------------------------------------//
#pragma once

#include <memory>
#include <string>

#include "accel/SetupOptions.hh"

class G4GenericMessenger;

namespace demo_geant
{
//---------------------------------------------------------------------------//
/*!
 * Global configuration for setting from the UI under "/config".
 */
class GlobalSetup
{
  public:
    // Return non-owning pointer to a singleton
    static GlobalSetup* Instance();

    //!@{
    //! Demo setup options
<<<<<<< HEAD
    const std::string& GetGdmlFile() const { return options_->geometry_file; }
    const std::string& GetHepmc3File() const { return hepmc3_file_; }
=======
    const std::string& GetGeometryFile() const { return geometry_file_; }
>>>>>>> 15ce344d
    //!@}

    //! Get an immutable reference to the setup options
    std::shared_ptr<const celeritas::SetupOptions> GetSetupOptions() const
    {
        return options_;
    }

  private:
    // Private constructor since we're a singleton
    GlobalSetup();
    ~GlobalSetup();

    // Data
    std::shared_ptr<celeritas::SetupOptions> options_;
<<<<<<< HEAD
    std::unique_ptr<G4GenericMessenger>      messenger_;
    std::string                              hepmc3_file_;
=======
    std::string                              geometry_file_;

    std::unique_ptr<G4GenericMessenger> messenger_;
>>>>>>> 15ce344d
};

//---------------------------------------------------------------------------//
} // namespace demo_geant<|MERGE_RESOLUTION|>--- conflicted
+++ resolved
@@ -28,12 +28,8 @@
 
     //!@{
     //! Demo setup options
-<<<<<<< HEAD
-    const std::string& GetGdmlFile() const { return options_->geometry_file; }
+    const std::string& GetGeometryFile() const { return geometry_file_; }
     const std::string& GetHepmc3File() const { return hepmc3_file_; }
-=======
-    const std::string& GetGeometryFile() const { return geometry_file_; }
->>>>>>> 15ce344d
     //!@}
 
     //! Get an immutable reference to the setup options
@@ -49,14 +45,9 @@
 
     // Data
     std::shared_ptr<celeritas::SetupOptions> options_;
-<<<<<<< HEAD
+    std::string                              geometry_file_;
+    std::string                              hepmc3_file_;
     std::unique_ptr<G4GenericMessenger>      messenger_;
-    std::string                              hepmc3_file_;
-=======
-    std::string                              geometry_file_;
-
-    std::unique_ptr<G4GenericMessenger> messenger_;
->>>>>>> 15ce344d
 };
 
 //---------------------------------------------------------------------------//
