//----------------------------------*-C++-*----------------------------------//
// Copyright 2020 UT-Battelle, LLC, and other Celeritas developers.
// See the top-level COPYRIGHT file for details.
// SPDX-License-Identifier: (Apache-2.0 OR MIT)
//---------------------------------------------------------------------------//
//! \file HostKNDemoRunner.cc
//---------------------------------------------------------------------------//
#include "HostKNDemoRunner.hh"

#include <iostream>
#include <random>
#include "base/ArrayUtils.hh"
#include "base/CollectionStateStore.hh"
#include "base/Range.hh"
#include "base/StackAllocator.hh"
#include "base/Stopwatch.hh"
#include "random/distributions/ExponentialDistribution.hh"
#include "physics/base/ParticleTrackView.hh"
#include "physics/base/Units.hh"
#include "physics/base/Secondary.hh"
#include "physics/em/detail/KleinNishinaInteractor.hh"
<<<<<<< HEAD
#include "physics/grid/PhysicsGridCalculator.hh"
=======
#include "physics/grid/XsCalculator.hh"
#include "DetectorView.hh"
#include "HostStackAllocatorStore.hh"
#include "HostDetectorStore.hh"
>>>>>>> 0389b7e6
#include "KernelUtils.hh"
#include "Detector.hh"

using namespace celeritas;
using celeritas::detail::KleinNishinaInteractor;

namespace demo_interactor
{
//---------------------------------------------------------------------------//
/*!
 * Construct with parameters.
 */
HostKNDemoRunner::HostKNDemoRunner(constSPParticleParams particles,
                                   constSPXsGridParams   xs)
    : pparams_(std::move(particles)), xsparams_(std::move(xs))
{
    CELER_EXPECT(pparams_);
    CELER_EXPECT(xsparams_);

    // Set up KN interactor data;
    kn_pointers_.model_id    = ModelId{0}; // Unused but needed for error check
    kn_pointers_.electron_id = pparams_->find(pdg::electron());
    kn_pointers_.gamma_id    = pparams_->find(pdg::gamma());
    kn_pointers_.inv_electron_mass
        = 1 / pparams_->get(kn_pointers_.electron_id).mass().value();
    CELER_ENSURE(kn_pointers_);
}

//---------------------------------------------------------------------------//
/*!
 * Run given number of particles each for max steps.
 */
auto HostKNDemoRunner::operator()(demo_interactor::KNDemoRunArgs args)
    -> result_type
{
    CELER_EXPECT(args.energy > 0);
    CELER_EXPECT(args.num_tracks > 0);

    // Initialize results
    result_type result;
    result.time.reserve(args.max_steps);
    result.alive.resize(args.max_steps + 1);
    result.edep.reserve(args.max_steps);

    // Start timer for overall execution and transport-only time
    Stopwatch total_time;
    double    transport_time = 0.0;

    // Random number generations
    std::mt19937 rng(args.seed);

<<<<<<< HEAD
    // Particle data
    ParticleStateData<Ownership::value, MemSpace::host> track_states;
    resize(&track_states, pparams_->host_pointers(), 1);
=======
    // Physics calculator
    const auto&           xs_host_ptrs = xsparams_->host_pointers();
    XsCalculator          calc_xs(xs_host_ptrs.xs, xs_host_ptrs.reals);
>>>>>>> 0389b7e6

    // Make secondary store
    StackAllocatorData<Secondary, Ownership::value, MemSpace::host> secondaries;
    resize(&secondaries, args.max_steps);

    // Detector data
    DetectorParamsData detector_params;
    detector_params.tally_grid = args.tally_grid;
    DetectorStateData<Ownership::value, MemSpace::host> detector_states;
    resize(&detector_states, detector_params, args.max_steps);

    // Construct references
    ParamsHostRef params;
    params.particle      = pparams_->host_pointers();
    params.tables        = xsparams_->host_pointers();
    params.kn_interactor = kn_pointers_;
    params.detector      = detector_params;

    // Construct initialization
    InitialPointers initial;
    initial.particle = ParticleTrackState{kn_pointers_.gamma_id,
                                          units::MevEnergy{args.energy}};

    StateHostRef state;
    state.particle    = track_states;
    state.secondaries = secondaries;
    state.detector    = detector_states;

    // Loop over particle tracks and events per track
    for (CELER_MAYBE_UNUSED auto n : range(args.num_tracks))
    {
        // Storage for track state
        Real3     position  = {0, 0, 0};
        Real3     direction = {0, 0, 1};
        real_type time      = 0;
        bool      alive     = true;

        // Create and initialize particle view
        ParticleTrackView particle(
            params.particle, state.particle, ThreadId{0});

        // Create helper classes
        StackAllocator<Secondary> allocate_secondaries(state.secondaries);
        Detector                  detector(params.detector, state.detector);
        PhysicsGridCalculator calc_xs(params.tables.xs, params.tables.reals);

        CELER_ASSERT(state.secondaries.capacity() == args.max_steps);
        CELER_ASSERT(state.detector.hit_buffer.capacity() == args.max_steps);
        CELER_ASSERT(allocate_secondaries.get().size() == 0);
        CELER_ASSERT(detector.num_hits() == 0);

        // Counters
        size_type num_steps = 0;
        auto      remaining_steps = args.max_steps;
        Stopwatch elapsed_time;

        particle = initial.particle;

        while (alive && --remaining_steps > 0)
        {
            // Increment alive counter
            CELER_ASSERT(num_steps < result.alive.size());
            result.alive[num_steps]++;
            ++num_steps;

            // Move to collision
            demo_interactor::move_to_collision(
                particle, calc_xs, direction, &position, &time, rng);

            // Hit analysis
            Hit h;
            h.pos    = position;
            h.dir    = direction;
            h.thread = ThreadId(0);
            h.time   = time;

            // Check for below energy cutoff
            if (particle.energy() < units::MevEnergy{0.01})
            {
                // Particle is below interaction energy
                h.energy_deposited = particle.energy();

                // Deposit energy and kill
                detector.buffer_hit(h);
                alive = false;
                continue;
            }

            // Construct the KN interactor
            KleinNishinaInteractor interact(
                kn_pointers_, particle, direction, allocate_secondaries);

            // Perform interactions - emits a single particle
            Interaction interaction = interact(rng);
            CELER_ASSERT(interaction);
            CELER_ASSERT(interaction.secondaries.size() == 1);

            // Deposit energy from the secondary (all local)
            {
                const auto& secondary = interaction.secondaries.front();
                h.dir                 = secondary.direction;
                h.energy_deposited    = secondary.energy;
                detector.buffer_hit(h);
            }

            // Update the energy and direction in the state from the
            // interaction
            direction = interaction.direction;
            particle.energy(interaction.energy);
        }
        CELER_ASSERT(num_steps < args.max_steps
                         ? allocate_secondaries.get().size() == num_steps - 1
                         : allocate_secondaries.get().size() == num_steps);
        CELER_ASSERT(detector.num_hits() == num_steps);

        // Store transport time
        transport_time += elapsed_time();

        // Clear secondaries
        allocate_secondaries.clear();
        CELER_ASSERT(allocate_secondaries.get().size() == 0);

        // Bin the tally results from the buffer onto the grid
        for (auto hit_id : range(Detector::HitId{detector.num_hits()}))
        {
            detector.process_hit(hit_id);
        }
        detector.clear_buffer();
    }

    // Copy integrated energy deposition
    result.edep.resize(detector_params.tally_grid.size);
    demo_interactor::finalize(params, state, make_span(result.edep));

    // Store timings
    result.time.push_back(transport_time);
    result.total_time = total_time();

    // Remove trailing zeros from preallocated "alive" size
    while (!result.alive.empty() && result.alive.back() == 0)
    {
        result.alive.pop_back();
    }

    return result;
}

//---------------------------------------------------------------------------//
} // namespace demo_interactor<|MERGE_RESOLUTION|>--- conflicted
+++ resolved
@@ -19,14 +19,7 @@
 #include "physics/base/Units.hh"
 #include "physics/base/Secondary.hh"
 #include "physics/em/detail/KleinNishinaInteractor.hh"
-<<<<<<< HEAD
-#include "physics/grid/PhysicsGridCalculator.hh"
-=======
 #include "physics/grid/XsCalculator.hh"
-#include "DetectorView.hh"
-#include "HostStackAllocatorStore.hh"
-#include "HostDetectorStore.hh"
->>>>>>> 0389b7e6
 #include "KernelUtils.hh"
 #include "Detector.hh"
 
@@ -78,15 +71,9 @@
     // Random number generations
     std::mt19937 rng(args.seed);
 
-<<<<<<< HEAD
     // Particle data
     ParticleStateData<Ownership::value, MemSpace::host> track_states;
     resize(&track_states, pparams_->host_pointers(), 1);
-=======
-    // Physics calculator
-    const auto&           xs_host_ptrs = xsparams_->host_pointers();
-    XsCalculator          calc_xs(xs_host_ptrs.xs, xs_host_ptrs.reals);
->>>>>>> 0389b7e6
 
     // Make secondary store
     StackAllocatorData<Secondary, Ownership::value, MemSpace::host> secondaries;
@@ -131,7 +118,7 @@
         // Create helper classes
         StackAllocator<Secondary> allocate_secondaries(state.secondaries);
         Detector                  detector(params.detector, state.detector);
-        PhysicsGridCalculator calc_xs(params.tables.xs, params.tables.reals);
+        XsCalculator calc_xs(params.tables.xs, params.tables.reals);
 
         CELER_ASSERT(state.secondaries.capacity() == args.max_steps);
         CELER_ASSERT(state.detector.hit_buffer.capacity() == args.max_steps);
