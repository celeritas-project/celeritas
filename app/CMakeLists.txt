#----------------------------------*-CMake-*----------------------------------#
# Copyright 2020-2022 UT-Battelle, LLC, and other Celeritas developers.
# See the top-level COPYRIGHT file for details.
# SPDX-License-Identifier: (Apache-2.0 OR MIT)
#-----------------------------------------------------------------------------#

if(CELERITAS_BUILD_DEMOS AND NOT CELERITAS_USE_JSON)
  message(SEND_ERROR "JSON support is required for demos: setting "
    "CELERITAS_BUILD_DEMOS=OFF for next build")
  set(CELERITAS_BUILD_DEMOS OFF CACHE BOOL
    "Disabled because of missing JSON" FORCE)
endif()

if(CELERITAS_BUILD_TESTS)
  # Set environment variables from Geant4-exported configuration
  set(_geant_test_env)
  foreach(_ds IN LISTS Geant4_DATASETS)
    list(APPEND _geant_test_env
      "${Geant4_DATASET_${_ds}_ENVVAR}=${Geant4_DATASET_${_ds}_PATH}")
  endforeach()

  if(CELERITAS_USE_Python)
    set(_python_exe "$<TARGET_FILE:Python::Interpreter>")
    set(_disabled_unless_python)
  else()
    set(_python_exe "python3")
    set(_disabled_unless_python DISABLED true)
  endif()

  set(_omp_env)
  set(_processors)
  if(CELERITAS_USE_OpenMP)
    set(_omp_env "OMP_NUM_THREADS=4")
    set(_processors PROCESSORS 4)
  endif()
endif()

#-----------------------------------------------------------------------------#
# Geant4/ROOT data interface
#-----------------------------------------------------------------------------#

# Exporter
add_executable(celer-export-geant celer-export-geant.cc)
celeritas_target_link_libraries(celer-export-geant
  Celeritas::celeritas
)
if(CELERITAS_USE_JSON)
  celeritas_target_link_libraries(celer-export-geant
    nlohmann_json::nlohmann_json
  )
endif()

# Reader
add_executable(celer-dump-data celer-dump-data.cc)
celeritas_target_link_libraries(celer-dump-data
  Celeritas::celeritas
)

if(CELERITAS_USE_ROOT AND CELERITAS_USE_Geant4 AND CELERITAS_BUILD_TESTS)
  set(_geant_test_inp "${CMAKE_CURRENT_SOURCE_DIR}/data/four-steel-slabs.gdml")

  add_test(NAME "app/celer-export-geant"
    COMMAND "$<TARGET_FILE:celer-export-geant>"
    "${_geant_test_inp}" "" "test-data.root"
  )
  set_tests_properties("app/celer-export-geant" PROPERTIES
    ENVIRONMENT "${_geant_test_env}"
    REQUIRED_FILES "${_geant_test_inp}"
    LABELS "app"
  )

  add_test(NAME "app/celer-dump-data"
    COMMAND "$<TARGET_FILE:celer-dump-data>"
      "test-data.root"
  )
  set_tests_properties("app/celer-dump-data" PROPERTIES
    DEPENDS "app/celer-export-geant"
    REQUIRED_FILES "test-data.root"
    LABELS "app"
  )
endif()

#-----------------------------------------------------------------------------#
# Demo setup for HIP
#-----------------------------------------------------------------------------#

if(CELERITAS_USE_HIP)
  set_source_files_properties(
    demo-loop/diagnostic/StepDiagnostic.cu
    demo-loop/diagnostic/ParticleProcessDiagnostic.cu
    demo-loop/diagnostic/EnergyDiagnostic.cu
    demo-interactor/KNDemoKernel.cu
    demo-interactor/KNDemoKernel.thrust.cu
    PROPERTIES LANGUAGE HIP
  )
endif()

#-----------------------------------------------------------------------------#
# DEMO: physics interactions
#-----------------------------------------------------------------------------#

if(CELERITAS_BUILD_DEMOS)
  celeritas_add_library(celeritas_demo_interactor
    demo-interactor/LoadXs.cc
    demo-interactor/KNDemoIO.cc
    demo-interactor/XsGridParams.cc
  )
  celeritas_target_link_libraries(celeritas_demo_interactor PUBLIC
    Celeritas::celeritas
    nlohmann_json::nlohmann_json
  )

  if(CELERITAS_USE_CUDA OR CELERITAS_USE_HIP)
    add_executable(demo-interactor
      demo-interactor/demo-interactor.cc
      demo-interactor/KNDemoRunner.cc
      demo-interactor/KNDemoKernel.cu
      demo-interactor/KNDemoKernel.thrust.cu
    )
    celeritas_target_link_libraries(demo-interactor celeritas_demo_interactor)

    if(CELERITAS_BUILD_TESTS)
      set(_driver "${CMAKE_CURRENT_SOURCE_DIR}/demo-interactor/simple-driver.py")
      add_test(NAME "app/demo-interactor"
        COMMAND "${_python_exe}" "${_driver}"
      )
      set(_env
        "CELERITAS_DEMO_EXE=$<TARGET_FILE:demo-interactor>"
        "CELER_DISABLE_PARALLEL=1"
      )
      set_tests_properties("app/demo-interactor" PROPERTIES
        ENVIRONMENT "${_env}"
        RESOURCE_LOCK gpu
        REQUIRED_FILES "${_driver}"
        LABELS "app;nomemcheck;gpu"
        ${_disabled_unless_python}
      )
    endif()
  endif()

  # Build CPU version
  add_executable(host-demo-interactor
    demo-interactor/host-demo-interactor.cc
    demo-interactor/HostKNDemoRunner.cc
  )
  celeritas_target_link_libraries(host-demo-interactor
    Celeritas::celeritas
    celeritas_demo_interactor
  )

  if(CELERITAS_BUILD_TESTS)
    set(_driver "${CMAKE_CURRENT_SOURCE_DIR}/demo-interactor/simple-driver.py")
    add_test(NAME "app/host-demo-interactor"
      COMMAND "${_python_exe}" "${_driver}"
    )
    set(_env
      "CELERITAS_DEMO_EXE=$<TARGET_FILE:host-demo-interactor>"
      "CELER_DISABLE_DEVICE=1"
      "CELER_DISABLE_PARALLEL=1"
      ${_omp_env}
    )
    set_tests_properties("app/host-demo-interactor" PROPERTIES
      ENVIRONMENT "${_env}"
      REQUIRED_FILES "${_driver}"
      ${_disabled_unless_python}
      ${_processors}
      LABELS "app;nomemcheck"
    )
  endif()
endif()

#-----------------------------------------------------------------------------#
# DEMO: geometry tracking
#-----------------------------------------------------------------------------#

if(CELERITAS_BUILD_DEMOS AND CELERITAS_USE_CUDA AND CELERITAS_USE_VecGeom)
  add_executable(demo-rasterizer
    demo-rasterizer/demo-rasterizer.cc
    demo-rasterizer/RDemoRunner.cc
    demo-rasterizer/RDemoKernel.cu
    demo-rasterizer/ImageIO.cc
    demo-rasterizer/ImageStore.cc
  )
  celeritas_target_link_libraries(demo-rasterizer
    Celeritas::celeritas
    nlohmann_json::nlohmann_json
    VecGeom::vecgeom
  )

  if(CELERITAS_BUILD_TESTS)
    set(_driver "${CMAKE_CURRENT_SOURCE_DIR}/demo-rasterizer/simple-driver.py")
    set(_gdml_inp "${CMAKE_CURRENT_SOURCE_DIR}/data/two-boxes.gdml")
    add_test(NAME "app/demo-rasterizer"
      COMMAND "$<TARGET_FILE:Python::Interpreter>" "${_driver}" "${_gdml_inp}"
    )
    set(_env
      "CELERITAS_DEMO_EXE=$<TARGET_FILE:demo-rasterizer>"
      "CELER_DISABLE_PARALLEL=1"
    )
    set_tests_properties("app/demo-rasterizer" PROPERTIES
      ENVIRONMENT "${_env}"
      RESOURCE_LOCK gpu
      REQUIRED_FILES "${_driver};${_gdml_inp}"
      LABELS "app;nomemcheck;gpu"
    )
  endif()
endif()

#-----------------------------------------------------------------------------#
# DEMO: full physics loop
#-----------------------------------------------------------------------------#

if(CELERITAS_BUILD_DEMOS)
  set(_demo_loop_src
    demo-loop/demo-loop.cc
    demo-loop/LDemoIO.cc
    demo-loop/Transporter.cc
    demo-loop/diagnostic/EnergyDiagnostic.cc
    demo-loop/diagnostic/ParticleProcessDiagnostic.cc
    demo-loop/diagnostic/StepDiagnostic.cc
  )

  if(CELERITAS_USE_CUDA OR CELERITAS_USE_HIP)
    list(APPEND _demo_loop_src
      demo-loop/diagnostic/EnergyDiagnostic.cu
      demo-loop/diagnostic/ParticleProcessDiagnostic.cu
      demo-loop/diagnostic/StepDiagnostic.cu
    )
  endif()

  set(_demo_loop_libs
    Celeritas::celeritas
    nlohmann_json::nlohmann_json
    Celeritas::DeviceToolkit
  )
  if(CELERITAS_USE_CUDA AND CELERITAS_USE_VecGeom)
    list(APPEND _demo_loop_libs VecGeom::vecgeom)
  endif()
  if(CELERITAS_USE_OpenMP)
    list(APPEND _demo_loop_libs OpenMP::OpenMP_CXX)
  endif()
  if(CELERITAS_USE_ROOT)
    list(APPEND _demo_loop_src demo-loop/LDemoIO.root.cc)
    list(APPEND _demo_loop_libs ROOT::Core ROOT::Tree)
  endif()

  # Add the executable
  add_executable(demo-loop ${_demo_loop_src})
  celeritas_target_link_libraries(demo-loop ${_demo_loop_libs})

  if(NOT CELERITAS_USE_OpenMP AND
      (CMAKE_CXX_COMPILER_ID STREQUAL "GNU"
          OR CMAKE_CXX_COMPILER_ID MATCHES "Clang$"))
    celeritas_target_compile_options(demo-loop
      PRIVATE $<$<COMPILE_LANGUAGE:CXX>:-Wno-unknown-pragmas>
    )
  endif()

  if(CELERITAS_BUILD_TESTS)
    set(_driver "${CMAKE_CURRENT_SOURCE_DIR}/demo-loop/simple-driver.py")
    set(_gdml_inp "${CMAKE_CURRENT_SOURCE_DIR}/data/simple-cms.gdml")
    set(_hepmc3_inp "${CMAKE_CURRENT_SOURCE_DIR}/data/input.hepmc3")
    set(_mctruth_out "")
    set(_geant_exporter_env "CELER_EXPORT_GEANT_EXE=")
    if(CELERITAS_USE_ROOT)
      set(_geant_exporter_env
        "CELER_EXPORT_GEANT_EXE=$<TARGET_FILE:celer-export-geant>")
    endif()
    add_test(NAME "app/demo-loop"
      COMMAND "${_python_exe}"
      "${_driver}" "${_gdml_inp}" "${_hepmc3_inp}" "${_mctruth_out}"
    )
    set(_env
      "CELERITAS_DEMO_EXE=$<TARGET_FILE:demo-loop>"
      "${_geant_exporter_env}"
      "CELER_DISABLE_PARALLEL=1"
    )
    if(NOT CELERITAS_USE_VecGeom)
      list(APPEND _env "CELER_DISABLE_VECGEOM=1")
    endif()
    set_tests_properties("app/demo-loop" PROPERTIES
      ENVIRONMENT "${_env};${_geant_test_env}"
      RESOURCE_LOCK gpu
      REQUIRED_FILES "${_driver};${_gdml_inp};${_hepmc3_inp}"
      LABELS "app;nomemcheck;gpu"
    )

    # Disable test when prereqs are not available
    # Note that this test has been known to fail for CUDA architecture 3.5
    # when using VecGeom and a debug build
    if(NOT (CELERITAS_USE_CUDA OR CELERITAS_USE_HIP)
       OR NOT CELERITAS_USE_Geant4
       OR NOT CELERITAS_USE_HepMC3
       OR NOT CELERITAS_USE_Python
       )
      set_tests_properties("app/demo-loop" PROPERTIES
        DISABLED true
      )
    endif()

    # Enable ROOT output for the demo-loop-cpu test when ROOT is available
    if(CELERITAS_USE_ROOT)
      set(_mctruth_out "${CMAKE_CURRENT_BINARY_DIR}/mctruth_output.root")
    endif()
    add_test(NAME "app/demo-loop-cpu"
      COMMAND "${_python_exe}"
      "${_driver}" "${_gdml_inp}" "${_hepmc3_inp}" "${_mctruth_out}"
    )
    set(_env
      "CELERITAS_DEMO_EXE=$<TARGET_FILE:demo-loop>"
      "${_geant_exporter_env}"
      "CELER_LOG=debug"
      "CELER_DISABLE_DEVICE=1"
      "CELER_DISABLE_PARALLEL=1"
      ${_omp_env}
    )
    if(NOT CELERITAS_USE_VecGeom)
      list(APPEND _env "CELER_DISABLE_VECGEOM=1")
    endif()
    set_tests_properties("app/demo-loop-cpu" PROPERTIES
      ENVIRONMENT "${_env};${_geant_test_env}"
      REQUIRED_FILES "${_driver};${_gdml_inp};${_hepmc3_inp}"
      LABELS "app;nomemcheck"
      ${_processors}
    )
    if(NOT CELERITAS_USE_Geant4 OR NOT CELERITAS_USE_HepMC3
       OR NOT CELERITAS_USE_Python)
      set_tests_properties("app/demo-loop-cpu" PROPERTIES
        DISABLED true
      )
    endif()
  endif()
endif()

#-----------------------------------------------------------------------------#
# DEMO: Geant4 integration
#-----------------------------------------------------------------------------#

if(CELERITAS_BUILD_DEMOS AND CELERITAS_USE_Geant4)
  add_executable(demo-geant-integration
    demo-geant-integration/demo-geant-integration.cc
    demo-geant-integration/ActionInitialization.cc
    demo-geant-integration/DetectorConstruction.cc
    demo-geant-integration/EventAction.cc
    demo-geant-integration/GlobalSetup.cc
<<<<<<< HEAD
=======
    demo-geant-integration/HepMC3Reader.cc
    demo-geant-integration/MasterRunAction.cc
>>>>>>> a641cbfc
    demo-geant-integration/NoFieldAlongStepFactory.cc
    demo-geant-integration/PrimaryGeneratorAction.cc
    demo-geant-integration/RunAction.cc
    demo-geant-integration/SensitiveDetector.cc
    demo-geant-integration/SensitiveHit.cc
    demo-geant-integration/TrackingAction.cc
  )
  celeritas_target_link_libraries(demo-geant-integration
    Celeritas::accel
    HepMC3::HepMC3
  )
  if(CELERITAS_BUILD_TESTS)
    configure_file(
      "demo-geant-integration/simple-cms-test.mac.in"
      "simple-cms-test.mac" @ONLY
    )
    add_test(NAME "app/demo-geant-integration"
      COMMAND "$<TARGET_FILE:demo-geant-integration>"
      "simple-cms-test.mac"
    )
    set(_env
      ${_geant_test_env}
      "CELER_LOG_LOCAL=debug"
      "CELER_DISABLE_PARALLEL=1"
    )
    if(Geant4_multithreaded_FOUND)
      list(APPEND _env
        "G4FORCENUMBEROFTHREADS=2"
      )
    endif()
    if(CELERITAS_USE_OpenMP)
      list(APPEND _env "OMP_NUM_THREADS=1")
    endif()
    set_tests_properties("app/demo-geant-integration" PROPERTIES
      ENVIRONMENT "${_env}"
      LABELS "app"
    )
  endif()
endif()

#-----------------------------------------------------------------------------#
# Utility: single-track geometry debugging
#-----------------------------------------------------------------------------#

if(CELERITAS_BUILD_DEMOS)
  set(_geo_check_src
    geo-check/GCheckRunner.cc
    geo-check/GCheckKernel.cc
    geo-check/geo-check.cc
  )
  if(CELERITAS_USE_CUDA OR CELERITAS_USE_HIP)
    list(APPEND _geo_check_src
      geo-check/GCheckKernel.cu
    )
  endif()

  set(_geo_check_libs
    Celeritas::celeritas
    nlohmann_json::nlohmann_json
    Celeritas::DeviceToolkit
  )
  if(CELERITAS_USE_VecGeom)
    list(APPEND _geo_check_libs VecGeom::vecgeom)
  endif()

  add_executable(geo-check ${_geo_check_src})
  celeritas_target_link_libraries(geo-check ${_geo_check_libs})

  if(CELERITAS_BUILD_TESTS)
    set(_exe "$<TARGET_FILE:geo-check>")
    configure_file(
      "geo-check/gcheck-four-levels.json.in"
      "gcheck-four-levels.json" @ONLY
    )
    set(_json_inp "${CMAKE_CURRENT_BINARY_DIR}/gcheck-four-levels.json")
    add_test(NAME "app/geo-check"
      COMMAND "${_exe}" "${_json_inp}"
    )
    set_tests_properties("app/geo-check" PROPERTIES
      RESOURCE_LOCK gpu
      LABELS "app;gpu"
    )
    if (NOT (CELERITAS_USE_VecGeom AND CELERITAS_USE_CUDA))
      set_tests_properties("app/geo-check" PROPERTIES
        DISABLED true
      )
    endif()
  endif()
endif()<|MERGE_RESOLUTION|>--- conflicted
+++ resolved
@@ -343,11 +343,7 @@
     demo-geant-integration/DetectorConstruction.cc
     demo-geant-integration/EventAction.cc
     demo-geant-integration/GlobalSetup.cc
-<<<<<<< HEAD
-=======
     demo-geant-integration/HepMC3Reader.cc
-    demo-geant-integration/MasterRunAction.cc
->>>>>>> a641cbfc
     demo-geant-integration/NoFieldAlongStepFactory.cc
     demo-geant-integration/PrimaryGeneratorAction.cc
     demo-geant-integration/RunAction.cc
