--- conflicted
+++ resolved
@@ -201,11 +201,7 @@
     demo-loop/LDemoIO.cc
     demo-loop/LDemoKernel.cc
     demo-loop/LDemoParams.cc
-<<<<<<< HEAD
-    demo-loop/LDemoRun.cc
     demo-loop/TrackDiagnostic.cc
-=======
->>>>>>> 61669eec
     ${_cuda_src}
   )
   celeritas_target_link_libraries(celeritas_demo_loop
