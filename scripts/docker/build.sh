#!/bin/sh -ex
# Copyright 2021-2022 UT-Battelle, LLC, and other Celeritas developers.
# See the top-level COPYRIGHT file for details.
# SPDX-License-Identifier: (Apache-2.0 OR MIT)

if [ -z "$1" ]; then
  echo "usage: $0 config"
  exit 2
fi

SPACK_VERSION=v0.19.0
CONFIG=$1
DOCKER=docker
BUILDARGS=
if ! hash ${DOCKER} 2>/dev/null; then
  # see https://blog.christophersmart.com/2021/01/26/user-ids-and-rootless-containers-with-podman/
  DOCKER=podman
  BUILDARGS="--format docker"
  if ! hash ${DOCKER} 2>/dev/null; then
    echo "Docker (or podman) is not available"
    exit 1
  fi
  # Make podman build containers inside /tmp rather than /var/lib
  export TMPDIR=$(mktemp -d)
fi

case $CONFIG in 
  minimal )
    CONFIG=bionic-minimal
    ;;
<<<<<<< HEAD
  cuda )
    CONFIG=focal-cuda11
=======
  cuda)
    # When updating: change here, dev/{name}.yaml, dev/launch-local-test.sh
    CONFIG=jammy-cuda11
>>>>>>> 399fec45
    ;;
  hip )
    CONFIG=centos7-rocm5
    ;;
  rocm )
    CONFIG=centos7-rocm5
    ;;
esac
 
case $CONFIG in 
  bionic-minimal)
<<<<<<< HEAD
    DOCKERFILE_DISTRO=ubuntu
    BASE_TAG=ubuntu:bionic-20210930
    VECGEOM=
    ;;
  focal-cuda11)
    # ***IMPORTANT***: update cuda external version in dev/focal-cuda11!
    DOCKERFILE_DISTRO=ubuntu
    BASE_TAG=nvidia/cuda:11.4.2-devel-ubuntu20.04
    VECGEOM=v1.1.18
=======
    BASE_TAG=ubuntu:bionic-20221019
    VECGEOM=
    ;;
  jammy-cuda11)
    # ***IMPORTANT***: update cuda external version in dev/jammy-cuda11!
    BASE_TAG=nvidia/cuda:11.8.0-devel-ubuntu22.04
    VECGEOM=v1.2.1
>>>>>>> 399fec45
    ;;
  centos7-rocm5)
    # ***IMPORTANT***: update hip external version in dev/centos7-rocm5!
    DOCKERFILE_DISTRO=centos
    BASE_TAG=rocm/dev-centos-7:5.4
    VECGEOM=
    ;;
  *)
    echo "Invalid configure type: $1"
    exit 1
    ;;
esac

${DOCKER} pull ${BASE_TAG}
${DOCKER} tag ${BASE_TAG} base-${CONFIG}

${DOCKER} build -t dev-${CONFIG} \
  --build-arg CONFIG=${CONFIG} \
  --build-arg SPACK_VERSION=${SPACK_VERSION} \
<<<<<<< HEAD
  --build-arg DOCKERFILE_DISTRO=${DOCKERFILE_DISTRO} \
=======
>>>>>>> 399fec45
  ${BUILDARGS} \
  dev

${DOCKER} build -t ci-${CONFIG} \
  --build-arg CONFIG=${CONFIG} \
  --build-arg VECGEOM=${VECGEOM} \
<<<<<<< HEAD
  --build-arg DOCKERFILE_DISTRO=${DOCKERFILE_DISTRO} \
=======
>>>>>>> 399fec45
  ${BUILDARGS} \
  ci

DATE=$(date '+%Y-%m-%d')
${DOCKER} tag dev-${CONFIG} celeritas/dev-${CONFIG}:${DATE}
${DOCKER} tag ci-${CONFIG} celeritas/ci-${CONFIG}:${DATE}
${DOCKER} push celeritas/ci-${CONFIG}:${DATE}<|MERGE_RESOLUTION|>--- conflicted
+++ resolved
@@ -28,14 +28,9 @@
   minimal )
     CONFIG=bionic-minimal
     ;;
-<<<<<<< HEAD
   cuda )
-    CONFIG=focal-cuda11
-=======
-  cuda)
     # When updating: change here, dev/{name}.yaml, dev/launch-local-test.sh
     CONFIG=jammy-cuda11
->>>>>>> 399fec45
     ;;
   hip )
     CONFIG=centos7-rocm5
@@ -47,25 +42,15 @@
  
 case $CONFIG in 
   bionic-minimal)
-<<<<<<< HEAD
     DOCKERFILE_DISTRO=ubuntu
-    BASE_TAG=ubuntu:bionic-20210930
-    VECGEOM=
-    ;;
-  focal-cuda11)
-    # ***IMPORTANT***: update cuda external version in dev/focal-cuda11!
-    DOCKERFILE_DISTRO=ubuntu
-    BASE_TAG=nvidia/cuda:11.4.2-devel-ubuntu20.04
-    VECGEOM=v1.1.18
-=======
     BASE_TAG=ubuntu:bionic-20221019
     VECGEOM=
     ;;
   jammy-cuda11)
     # ***IMPORTANT***: update cuda external version in dev/jammy-cuda11!
+    DOCKERFILE_DISTRO=ubuntu
     BASE_TAG=nvidia/cuda:11.8.0-devel-ubuntu22.04
     VECGEOM=v1.2.1
->>>>>>> 399fec45
     ;;
   centos7-rocm5)
     # ***IMPORTANT***: update hip external version in dev/centos7-rocm5!
@@ -85,20 +70,14 @@
 ${DOCKER} build -t dev-${CONFIG} \
   --build-arg CONFIG=${CONFIG} \
   --build-arg SPACK_VERSION=${SPACK_VERSION} \
-<<<<<<< HEAD
   --build-arg DOCKERFILE_DISTRO=${DOCKERFILE_DISTRO} \
-=======
->>>>>>> 399fec45
   ${BUILDARGS} \
   dev
 
 ${DOCKER} build -t ci-${CONFIG} \
   --build-arg CONFIG=${CONFIG} \
   --build-arg VECGEOM=${VECGEOM} \
-<<<<<<< HEAD
   --build-arg DOCKERFILE_DISTRO=${DOCKERFILE_DISTRO} \
-=======
->>>>>>> 399fec45
   ${BUILDARGS} \
   ci
 
