{
  "version": 3,
  "cmakeMinimumRequired": {"major": 3, "minor": 21, "patch": 0},
  "configurePresets": [
    {
      "name": "base",
      "displayName": "windows options for MSVC",
      "inherits": ["default"],
      "binaryDir": "${sourceDir}/build",
      "generator": "Ninja",
      "cacheVariables": {
        "BUILD_SHARED_LIBS":     {"type": "BOOL", "value": "OFF"},
        "CELERITAS_BUILD_DEMOS": {"type": "BOOL", "value": "OFF"},
        "CELERITAS_BUILD_TESTS": {"type": "BOOL", "value": "OFF"},
        "CELERITAS_BUILD_DOCS":  {"type": "BOOL", "value": "OFF"},
        "CELERITAS_DEBUG":       {"type": "BOOL", "value": "ON"},
        "CELERITAS_TEST_VERBOSE":{"type": "BOOL", "value": "OFF"},
        "CELERITAS_USE_CUDA":    {"type": "BOOL", "value": "OFF"},
        "CELERITAS_USE_Geant4":  {"type": "BOOL", "value": "OFF"},
        "CELERITAS_USE_HepMC3":  {"type": "BOOL", "value": "OFF"},
        "CELERITAS_USE_HIP":     {"type": "BOOL", "value": "OFF"},
        "CELERITAS_USE_MPI":     {"type": "BOOL", "value": "OFF"},
        "CELERITAS_USE_OpenMP":  {"type": "BOOL", "value": "OFF"},
        "CELERITAS_USE_ROOT":    {"type": "BOOL", "value": "OFF"},
        "CELERITAS_USE_SWIG":    {"type": "BOOL", "value": "OFF"},
        "CELERITAS_USE_VecGeom": {"type": "BOOL", "value": "OFF"},
        "CELERITAS_HOSTNAME": "windows-github",
        "CMAKE_BUILD_TYPE":      "Release",
        "CMAKE_CXX_COMPILER_LAUNCHER": "ccache",
        "CMAKE_CXX_EXTENSIONS": {"type": "BOOL", "value": "OFF"},
        "CMAKE_CXX_FLAGS": "/W2 /WX",
        "CMAKE_CXX_STANDARD": "17",
        "CMAKE_INSTALL_PREFIX": "${sourceDir}/install"
      }
    },
    {
      "name": "fast",
      "inherits": ["base"],
      "displayName": "fast build with testing and JSON",
      "cacheVariables": {
<<<<<<< HEAD
        "CELERITAS_BUILD_TESTS": {"type": "BOOL", "value": "OFF"}
=======
        "CELERITAS_BUILD_TESTS": {"type": "BOOL", "value": "ON"},
        "CELERITAS_USE_JSON": {"type": "BOOL", "value": "ON"}
>>>>>>> 855b7073
      }
    },
    {
      "name": "ultralite",
      "inherits": ["base"],
      "displayName": "ultralite build with no externals",
      "cacheVariables": {
        "BUILD_TESTING": {"type": "BOOL", "value": "ON"},
        "CELERITAS_BUILD_TESTS": {"type": "BOOL", "value": "OFF"}
      }
    }
  ],
  "buildPresets": [
    {
      "name": "base",
      "configurePreset": "base",
      "nativeToolOptions": ["-k0"],
      "verbose": true,
      "jobs": 4
    },
    {"name": "fast", "configurePreset": "fast", "inherits": "base"},
    {"name": "ultralite", "configurePreset": "ultralite", "inherits": "base"}
  ],
  "testPresets": [
    {
      "name": "base",
      "configurePreset": "base",
      "execution": {
        "noTestsAction": "error",
        "stopOnFailure": false,
        "jobs": 16,
        "timeout": 180
      },
      "output": {
        "maxFailedTestOutputSize": 1048576,
        "maxPassedTestOutputSize": 65536,
        "outputOnFailure": true
      }
    },
    {"name": "fast", "configurePreset": "fast", "inherits": "base"},
    {"name": "ultralite", "configurePreset": "ultralite", "inherits": "base"}
  ]
}<|MERGE_RESOLUTION|>--- conflicted
+++ resolved
@@ -38,12 +38,8 @@
       "inherits": ["base"],
       "displayName": "fast build with testing and JSON",
       "cacheVariables": {
-<<<<<<< HEAD
-        "CELERITAS_BUILD_TESTS": {"type": "BOOL", "value": "OFF"}
-=======
         "CELERITAS_BUILD_TESTS": {"type": "BOOL", "value": "ON"},
         "CELERITAS_USE_JSON": {"type": "BOOL", "value": "ON"}
->>>>>>> 855b7073
       }
     },
     {
