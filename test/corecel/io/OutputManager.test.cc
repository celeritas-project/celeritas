//----------------------------------*-C++-*----------------------------------//
// Copyright 2022 UT-Battelle, LLC, and other Celeritas developers.
// See the top-level COPYRIGHT file for details.
// SPDX-License-Identifier: (Apache-2.0 OR MIT)
//---------------------------------------------------------------------------//
//! \file corecel/io/OutputManager.test.cc
//---------------------------------------------------------------------------//
#include "corecel/io/OutputManager.hh"

#include <sstream>

#include "corecel/io/BuildOutput.hh"
#include "corecel/io/ExceptionOutput.hh"
#include "corecel/io/JsonPimpl.hh"

#include "celeritas_test.hh"

namespace celeritas
{
namespace test
{
//---------------------------------------------------------------------------//

class TestInterface final : public OutputInterface
{
  public:
    TestInterface(Category cat, std::string lab, int value)
        : cat_(cat), label_(lab), value_(value)
    {
    }

    Category    category() const final { return cat_; }
    std::string label() const final { return label_; }

    void output(JsonPimpl* json) const final
    {
#if CELERITAS_USE_JSON
        json->obj = value_;
#else
        (void)sizeof(json);
        (void)sizeof(value_);
#endif
    }

  private:
    Category    cat_{};
    std::string label_{};
    int         value_{};
};

//---------------------------------------------------------------------------//
// TEST HARNESS
//---------------------------------------------------------------------------//

class OutputManagerTest : public Test
{
  protected:
    using Category = OutputInterface::Category;

    std::string to_string(const OutputManager& om)
    {
        std::ostringstream os;
        om.output(&os);
        return os.str();
    }
};

//---------------------------------------------------------------------------//
// TESTS
//---------------------------------------------------------------------------//

TEST_F(OutputManagerTest, empty)
{
    OutputManager om;

    std::string result = this->to_string(om);
    if (CELERITAS_USE_JSON)
    {
        EXPECT_EQ("null", result);
    }
    else
    {
        EXPECT_EQ("\"output unavailable\"", result);
    }
}

TEST_F(OutputManagerTest, minimal)
{
    auto first
        = std::make_shared<TestInterface>(Category::input, "input_value", 42);
    auto second = std::make_shared<TestInterface>(Category::result, "out", 1);
    auto third = std::make_shared<TestInterface>(Category::result, "timing", 2);

    OutputManager om;
    om.insert(first);
    om.insert(second);
    om.insert(third);

    EXPECT_THROW(om.insert(first), RuntimeError);

    std::string result = this->to_string(om);
<<<<<<< HEAD
    if (CELERITAS_USE_JSON)
    {
        EXPECT_EQ(
            R"json({"input":{"input_value":42},"result":{"out":1,"timing":2}})json",
            result);
    }
    else
    {
        EXPECT_EQ("\"output unavailable\"", result);
    }
}

TEST_F(OutputManagerTest, build_output)
{
    OutputManager om;
    om.insert(std::make_shared<celeritas::BuildOutput>());
    std::string result = this->to_string(om);
    EXPECT_TRUE(result.find("CELERITAS_BUILD_TYPE") != std::string::npos)
        << "actual output: " << result;
}

TEST_F(OutputManagerTest, exception_output)
{
    OutputManager om;

    try
    {
        CELER_VALIDATE(false, << "things went wrong");
    }
    catch (const std::exception& e)
    {
        om.insert(std::make_shared<celeritas::ExceptionOutput>(e));
    }

    std::string result = this->to_string(om);
    if (CELERITAS_USE_JSON)
    {
        EXPECT_TRUE(result.find("\"what\":\"things went wrong\"")
                    != std::string::npos)
            << "actual output: " << result;
    }
}
=======
#if CELERITAS_USE_JSON
    EXPECT_EQ(R"({"input":{"input_value":42},"result":{"out":1,"timing":2}})",
              result);
#else
    EXPECT_EQ("\"output unavailable\"", result);
#endif
}

//---------------------------------------------------------------------------//
} // namespace test
} // namespace celeritas
>>>>>>> d5c462a9
<|MERGE_RESOLUTION|>--- conflicted
+++ resolved
@@ -99,7 +99,6 @@
     EXPECT_THROW(om.insert(first), RuntimeError);
 
     std::string result = this->to_string(om);
-<<<<<<< HEAD
     if (CELERITAS_USE_JSON)
     {
         EXPECT_EQ(
@@ -142,16 +141,7 @@
             << "actual output: " << result;
     }
 }
-=======
-#if CELERITAS_USE_JSON
-    EXPECT_EQ(R"({"input":{"input_value":42},"result":{"out":1,"timing":2}})",
-              result);
-#else
-    EXPECT_EQ("\"output unavailable\"", result);
-#endif
-}
 
 //---------------------------------------------------------------------------//
 } // namespace test
-} // namespace celeritas
->>>>>>> d5c462a9
+} // namespace celeritas