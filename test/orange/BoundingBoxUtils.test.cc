//----------------------------------*-C++-*----------------------------------//
// Copyright 2021-2023 UT-Battelle, LLC, and other Celeritas developers.
// See the top-level COPYRIGHT file for details.
// SPDX-License-Identifier: (Apache-2.0 OR MIT)
//---------------------------------------------------------------------------//
//! \file orange/detail/BoundingBoxUtils.test.cc
//---------------------------------------------------------------------------//
#include "orange/BoundingBoxUtils.hh"

#include "orange/MatrixUtils.hh"
#include "orange/transform/Transformation.hh"
#include "orange/transform/Translation.hh"

#include "celeritas_test.hh"

namespace celeritas
{
namespace test
{
class BoundingBoxUtilsTest : public Test
{
};

TEST_F(BoundingBoxUtilsTest, is_inside)
{
    BBox bbox1 = {{-5, -2, -100}, {6, 1, 1}};
    EXPECT_TRUE(is_inside(bbox1, Real3{-4, 0, 0}));
    EXPECT_TRUE(is_inside(bbox1, Real3{-4.9, -1.9, -99.9}));
    EXPECT_FALSE(is_inside(bbox1, Real3{-6, 0, 0}));
    EXPECT_FALSE(is_inside(bbox1, Real3{-5.1, -2.1, -101.1}));
    EXPECT_FALSE(is_inside(BBox{}, Real3{0, 0, 0}));

    BBox degenerate{{1, -2, -2}, {1, 2, 2}};
    EXPECT_TRUE(is_inside(degenerate, Real3{1, 0, 0}));
    EXPECT_FALSE(is_inside(degenerate, Real3{1, -3, 0}));
    EXPECT_FALSE(is_inside(degenerate, Real3{1.000001, 0, 0}));

    BBox super_degenerate{{1, 1, 1}, {1, 1, 1}};
    EXPECT_TRUE(is_inside(degenerate, Real3{1, 1, 1}));
}

TEST_F(BoundingBoxUtilsTest, is_infinite)
{
    BBox bbox1 = {{0, 0, 0}, {1, 1, 1}};
    EXPECT_FALSE(is_infinite(bbox1));

    BBox bbox2 = {{0, 0, 0}, {inf, inf, inf}};
    EXPECT_FALSE(is_infinite(bbox2));

    BBox bbox3 = {{-inf, -inf, -inf}, {inf, inf, inf}};
    EXPECT_TRUE(is_infinite(bbox3));

    if (CELERITAS_DEBUG)
    {
        EXPECT_THROW(is_infinite(BBox{}), DebugError);
    }
}

TEST_F(BoundingBoxUtilsTest, is_degenerate)
{
    EXPECT_FALSE(is_degenerate(BBox{{0, 0, 0}, {1, 1, 1}}));
    EXPECT_TRUE(is_degenerate(BBox{{0, 0, 1}, {1, 1, 1}}));
    EXPECT_TRUE(is_degenerate(BBox{{1, 0, 1}, {1, 1, 1}}));
    EXPECT_TRUE(is_degenerate(BBox{{1, 1, 1}, {1, 1, 1}}));

    if (CELERITAS_DEBUG)
    {
        EXPECT_THROW(is_degenerate(BBox{}), DebugError);
    }
}

TEST_F(BoundingBoxUtilsTest, center)
{
    BBox bbox = {{-10, -20, -30}, {1, 2, 3}};
    EXPECT_VEC_SOFT_EQ(Real3({-4.5, -9, -13.5}), calc_center(bbox));

    if (CELERITAS_DEBUG)
    {
        EXPECT_THROW(calc_center(BBox{}), DebugError);
    }
}

TEST_F(BoundingBoxUtilsTest, surface_area)
{
    BBox bbox = {{-1, -2, -3}, {6, 4, 5}};
    EXPECT_SOFT_EQ(2 * (7 * 6 + 7 * 8 + 6 * 8), calc_surface_area(bbox));

    if (CELERITAS_DEBUG)
    {
        EXPECT_THROW(calc_surface_area(BBox{}), DebugError);
    }
}

TEST_F(BoundingBoxUtilsTest, volume)
{
    BBox bbox = {{-1, -2, -3}, {6, 4, 5}};
    EXPECT_SOFT_EQ(7 * 6 * 8, calc_volume(bbox));

    // Degenerate volume
    EXPECT_SOFT_EQ(0, calc_volume(BBox{{1, 1, 1}, {1, 2, 3}}));

    if (CELERITAS_DEBUG)
    {
        EXPECT_THROW(calc_volume(BBox{}), DebugError);
    }
}

TEST_F(BoundingBoxUtilsTest, bbox_union)
{
    auto ubox = calc_union(BBox{{-10, -20, -30}, {10, 2, 3}},
                           BBox{{-15, -9, -33}, {1, 2, 10}});

    EXPECT_VEC_SOFT_EQ(Real3({-15, -20, -33}), ubox.lower());
    EXPECT_VEC_SOFT_EQ(Real3({10, 2, 10}), ubox.upper());

    {
        SCOPED_TRACE("null");
        auto dubox = calc_union(ubox, BBox{});
        EXPECT_VEC_SOFT_EQ(ubox.lower(), dubox.lower());
        EXPECT_VEC_SOFT_EQ(ubox.upper(), dubox.upper());
    }
    {
        SCOPED_TRACE("double null");
        auto ddbox = calc_union(BBox{}, BBox{});
        EXPECT_FALSE(ddbox);
    }
}

TEST_F(BoundingBoxUtilsTest, bbox_intersection)
{
    auto ibox = calc_intersection(BBox{{-10, -20, -30}, {10, 2, 3}},
                                  BBox{{-15, -9, -33}, {1, 2, 10}});

    EXPECT_VEC_SOFT_EQ(Real3({-10, -9, -30}), ibox.lower());
    EXPECT_VEC_SOFT_EQ(Real3({1, 2, 3}), ibox.upper());

    {
        SCOPED_TRACE("nonintersecting is null");
        auto nbox = calc_intersection(BBox{{-1, -1, -1}, {1, 1, 1}},
                                      BBox{{1.1, 0, 0}, {2, 1, 1}});
        EXPECT_FALSE(nbox);
    }
    {
        SCOPED_TRACE("common point/line/face is degenerate");
        auto dbox = calc_intersection(BBox{{-1, -1, -1}, {1, 1, 1}},
                                      BBox{{-1, -1, 1}, {2, 2, 2}});
        EXPECT_TRUE(dbox);
        EXPECT_VEC_SOFT_EQ(Real3({-1, -1, 1}), dbox.lower());
        EXPECT_VEC_SOFT_EQ(Real3({1, 1, 1}), dbox.upper());
    }
    {
        SCOPED_TRACE("null");
        auto dibox = calc_intersection(ibox, BBox{});
        EXPECT_FALSE(dibox);
        EXPECT_VEC_SOFT_EQ(BBox{}.lower(), dibox.lower());
        EXPECT_VEC_SOFT_EQ(BBox{}.upper(), dibox.upper());
    }
    {
        SCOPED_TRACE("double null");
        auto ddbox = calc_intersection(BBox{}, BBox{});
        EXPECT_FALSE(ddbox);
    }
    {
        SCOPED_TRACE("partial null x");
        auto dibox = calc_intersection(BBox{{-2, -inf, -inf}, {2, inf, inf}},
                                       BBox{{3, -inf, -inf}, {10, inf, inf}});
        EXPECT_FALSE(dibox);
    }
    {
        SCOPED_TRACE("partial null y");
        auto dibox = calc_intersection(BBox{{-inf, -2, -inf}, {inf, 2, inf}},
                                       BBox{{-inf, 3, -inf}, {inf, 10, inf}});
        EXPECT_FALSE(dibox);
    }
}

<<<<<<< HEAD
TEST_F(BoundingBoxUtilsTest, bbox_translate)
{
    Translation const tr{{1, 2, 3}};
    auto bb = calc_transform(tr, BBox{{1, 2, 3}, {4, 5, 6}});
    EXPECT_VEC_SOFT_EQ(Real3({2, 4, 6}), bb.lower());
    EXPECT_VEC_SOFT_EQ(Real3({5, 7, 9}), bb.upper());

    bb = calc_transform(tr, BBox::from_infinite());
    EXPECT_EQ(bb.lower(), BBox::from_infinite().lower());
    EXPECT_EQ(bb.upper(), BBox::from_infinite().upper());

    if (CELERITAS_DEBUG)
    {
        EXPECT_THROW(calc_transform(tr, BBox{}), DebugError);
    }
}

TEST_F(BoundingBoxUtilsTest, bbox_transform)
{
    // Daughter to parent: rotate quarter turn around Z, then add 1 to Z
    Transformation tr{make_rotation(Axis::z, Turn{0.25}), Real3{0, 0, 1}};

    auto bb = calc_transform(tr, BBox{{1, 2, 3}, {4, 5, 6}});
    EXPECT_VEC_SOFT_EQ(Real3({-5, 1, 4}), bb.lower());
    EXPECT_VEC_SOFT_EQ(Real3({-2, 4, 7}), bb.upper());

    // Test infinities
    bb = calc_transform(tr, BBox{{-inf, 2, 3}, {inf, 5, 6}});
    EXPECT_VEC_SOFT_EQ(Real3({-5, -inf, 4}), bb.lower());
    EXPECT_VEC_SOFT_EQ(Real3({-2, inf, 7}), bb.upper());

    // Transform again
    bb = calc_transform(tr, bb);
    EXPECT_VEC_SOFT_EQ(Real3({-inf, -5, 5}), bb.lower());
    EXPECT_VEC_SOFT_EQ(Real3({inf, -2, 8}), bb.upper());

    // Transform a part of a turn that results in rotated but still infinite
    // space
    bb = calc_transform(
        Transformation{make_rotation(Axis::z, Turn{0.001}), Real3{0, 0, 0}},
        BBox{{-inf, 2, 3}, {inf, 5, 6}});
    EXPECT_VEC_SOFT_EQ(Real3({-inf, -inf, 3}), bb.lower());
    EXPECT_VEC_SOFT_EQ(Real3({inf, inf, 6}), bb.upper());

    if (CELERITAS_DEBUG)
    {
        EXPECT_THROW(calc_transform(tr, BBox{}), DebugError);
    }
=======
TEST_F(BoundingBoxUtilsTest, bumped)
{
    auto inf_double = std::numeric_limits<double>::infinity();
    auto inf_float = std::numeric_limits<float>::infinity();

    double long_number = 0.11223344556677;

    BBox unbumped = {{-inf_double, 0, -100}, {0, long_number, inf_double}};

    auto bumped = calc_bumped<float>(unbumped);

    // Test lower corner
    EXPECT_EQ(-inf_float, bumped.lower()[0]);

    EXPECT_SOFT_EQ(0, bumped.lower()[1]);
    EXPECT_TRUE(bumped.lower()[1] < 0);

    EXPECT_SOFT_EQ(-100, bumped.lower()[2]);
    EXPECT_TRUE(bumped.lower()[2] < -100);

    // Test upper corner

    EXPECT_SOFT_EQ(0, bumped.upper()[0]);
    EXPECT_TRUE(bumped.upper()[0] > 0);

    EXPECT_SOFT_EQ(long_number, bumped.upper()[1]);
    EXPECT_TRUE(bumped.upper()[1] > long_number);

    EXPECT_EQ(inf_float, bumped.upper()[2]);

    // Test the bounds are inside
    EXPECT_TRUE(is_inside(bumped, Array<double, 3>{-inf_double, 0, -100}));
    EXPECT_TRUE(
        is_inside(bumped, Array<double, 3>{0, long_number, inf_double}));
>>>>>>> dc3bd0b1
}

//---------------------------------------------------------------------------//
}  // namespace test
}  // namespace celeritas<|MERGE_RESOLUTION|>--- conflicted
+++ resolved
@@ -174,7 +174,42 @@
     }
 }
 
-<<<<<<< HEAD
+TEST_F(BoundingBoxUtilsTest, bumped)
+{
+    auto inf_double = std::numeric_limits<double>::infinity();
+    auto inf_float = std::numeric_limits<float>::infinity();
+
+    double long_number = 0.11223344556677;
+
+    BBox unbumped = {{-inf_double, 0, -100}, {0, long_number, inf_double}};
+
+    auto bumped = calc_bumped<float>(unbumped);
+
+    // Test lower corner
+    EXPECT_EQ(-inf_float, bumped.lower()[0]);
+
+    EXPECT_SOFT_EQ(0, bumped.lower()[1]);
+    EXPECT_TRUE(bumped.lower()[1] < 0);
+
+    EXPECT_SOFT_EQ(-100, bumped.lower()[2]);
+    EXPECT_TRUE(bumped.lower()[2] < -100);
+
+    // Test upper corner
+
+    EXPECT_SOFT_EQ(0, bumped.upper()[0]);
+    EXPECT_TRUE(bumped.upper()[0] > 0);
+
+    EXPECT_SOFT_EQ(long_number, bumped.upper()[1]);
+    EXPECT_TRUE(bumped.upper()[1] > long_number);
+
+    EXPECT_EQ(inf_float, bumped.upper()[2]);
+
+    // Test the bounds are inside
+    EXPECT_TRUE(is_inside(bumped, Array<double, 3>{-inf_double, 0, -100}));
+    EXPECT_TRUE(
+        is_inside(bumped, Array<double, 3>{0, long_number, inf_double}));
+}
+
 TEST_F(BoundingBoxUtilsTest, bbox_translate)
 {
     Translation const tr{{1, 2, 3}};
@@ -223,42 +258,6 @@
     {
         EXPECT_THROW(calc_transform(tr, BBox{}), DebugError);
     }
-=======
-TEST_F(BoundingBoxUtilsTest, bumped)
-{
-    auto inf_double = std::numeric_limits<double>::infinity();
-    auto inf_float = std::numeric_limits<float>::infinity();
-
-    double long_number = 0.11223344556677;
-
-    BBox unbumped = {{-inf_double, 0, -100}, {0, long_number, inf_double}};
-
-    auto bumped = calc_bumped<float>(unbumped);
-
-    // Test lower corner
-    EXPECT_EQ(-inf_float, bumped.lower()[0]);
-
-    EXPECT_SOFT_EQ(0, bumped.lower()[1]);
-    EXPECT_TRUE(bumped.lower()[1] < 0);
-
-    EXPECT_SOFT_EQ(-100, bumped.lower()[2]);
-    EXPECT_TRUE(bumped.lower()[2] < -100);
-
-    // Test upper corner
-
-    EXPECT_SOFT_EQ(0, bumped.upper()[0]);
-    EXPECT_TRUE(bumped.upper()[0] > 0);
-
-    EXPECT_SOFT_EQ(long_number, bumped.upper()[1]);
-    EXPECT_TRUE(bumped.upper()[1] > long_number);
-
-    EXPECT_EQ(inf_float, bumped.upper()[2]);
-
-    // Test the bounds are inside
-    EXPECT_TRUE(is_inside(bumped, Array<double, 3>{-inf_double, 0, -100}));
-    EXPECT_TRUE(
-        is_inside(bumped, Array<double, 3>{0, long_number, inf_double}));
->>>>>>> dc3bd0b1
 }
 
 //---------------------------------------------------------------------------//
