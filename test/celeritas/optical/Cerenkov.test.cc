//----------------------------------*-C++-*----------------------------------//
// Copyright 2024 UT-Battelle, LLC, and other Celeritas developers.
// See the top-level COPYRIGHT file for details.
// SPDX-License-Identifier: (Apache-2.0 OR MIT)
//---------------------------------------------------------------------------//
//! \file celeritas/optical/Cerenkov.test.cc
//---------------------------------------------------------------------------//
#include <algorithm>
#include <vector>

#include "corecel/cont/Range.hh"
#include "corecel/data/CollectionBuilder.hh"
#include "corecel/data/CollectionStateStore.hh"
#include "corecel/math/Algorithms.hh"
#include "corecel/math/ArrayOperators.hh"
#include "corecel/math/ArrayUtils.hh"
#include "corecel/math/Quantity.hh"
#include "celeritas/Constants.hh"
#include "celeritas/Units.hh"
#include "celeritas/grid/GenericGridData.hh"
#include "celeritas/grid/VectorUtils.hh"
#include "celeritas/io/ImportOpticalMaterial.hh"
#include "celeritas/optical/CerenkovDndxCalculator.hh"
#include "celeritas/optical/CerenkovGenerator.hh"
#include "celeritas/optical/CerenkovParams.hh"
<<<<<<< HEAD
#include "celeritas/optical/CerenkovPreGenerator.hh"
#include "celeritas/optical/OpticalDistributionData.hh"
#include "celeritas/phys/ParticleParams.hh"
=======
#include "celeritas/optical/OpticalPropertyParams.hh"
>>>>>>> 4c469e2c
#include "celeritas/random/distribution/PoissonDistribution.hh"

#include "DiagnosticRngEngine.hh"
#include "OpticalTestBase.hh"
#include "celeritas_test.hh"

namespace celeritas
{
namespace test
{
struct InvCentimeter
{
    static CELER_CONSTEXPR_FUNCTION real_type value()
    {
        return 1 / units::centimeter;
    }
    static char const* label() { return "1/cm"; }
};

using InvCmDnDx = Quantity<InvCentimeter>;
//---------------------------------------------------------------------------//
/*!
 * Tabulated refractive index in water as a function of photon wavelength [μm].
 *
 * M. Daimon and A. Masumura. Measurement of the refractive index of distilled
 * water from the near-infrared region to the ultraviolet region, Appl. Opt.
 * 46, 3811-3820 (2007) via refractiveindex.info
 *
 * See G4OpticalMaterialProperties.hh.
 */
Span<double const> get_wavelength()
{
    static Array<double, 101> const wavelength = {
        1.129,  1.12,   1.11,   1.101,  1.091,  1.082,  1.072,  1.063,  1.053,
        1.044,  1.034,  1.025,  1.015,  1.006,  0.9964, 0.987,  0.9775, 0.968,
        0.9585, 0.9491, 0.9396, 0.9301, 0.9207, 0.9112, 0.9017, 0.8923, 0.8828,
        0.8733, 0.8638, 0.8544, 0.8449, 0.8354, 0.826,  0.8165, 0.807,  0.7976,
        0.7881, 0.7786, 0.7691, 0.7597, 0.7502, 0.7407, 0.7313, 0.7218, 0.7123,
        0.7029, 0.6934, 0.6839, 0.6744, 0.665,  0.6555, 0.646,  0.6366, 0.6271,
        0.6176, 0.6082, 0.5987, 0.5892, 0.5797, 0.5703, 0.5608, 0.5513, 0.5419,
        0.5324, 0.5229, 0.5135, 0.504,  0.4945, 0.485,  0.4756, 0.4661, 0.4566,
        0.4472, 0.4377, 0.4282, 0.4188, 0.4093, 0.3998, 0.3903, 0.3809, 0.3714,
        0.3619, 0.3525, 0.343,  0.3335, 0.3241, 0.3146, 0.3051, 0.2956, 0.2862,
        0.2767, 0.2672, 0.2578, 0.2483, 0.2388, 0.2294, 0.2199, 0.2104, 0.2009,
        0.1915, 0.182};
    return make_span(wavelength);
}

Span<double const> get_refractive_index()
{
    static Array<double, 101> const refractive_index
        = {1.3235601610672, 1.3236962786529, 1.3238469492274, 1.3239820826015,
           1.3241317601229, 1.3242660923031, 1.3244149850321, 1.3245487081924,
           1.3246970353146, 1.3248303521764, 1.3249783454392, 1.3251114708334,
           1.3252593763883, 1.3253925390161, 1.3255346928953, 1.3256740639273,
           1.3258151661284, 1.3259565897464, 1.326098409446,  1.3262392023332,
           1.32638204417,   1.3265255240887, 1.3266682080154, 1.3268132228682,
           1.3269591507928, 1.32710453999,   1.3272525883205, 1.3274018651452,
           1.3275524865531, 1.3277029655807, 1.3278566311755, 1.3280120256415,
           1.328167625867,  1.3283268916356, 1.3284883366632, 1.3286503921034,
           1.3288166823394, 1.3289856845931, 1.3291575989438, 1.3293307783594,
           1.3295091314406, 1.329691073075,  1.3298748828499, 1.3300647424335,
           1.330259008797,  1.3304558735667, 1.3306598562207, 1.3308692454666,
           1.3310844250714, 1.3313034432243, 1.3315313994219, 1.3317664745307,
           1.3320065870964, 1.3322573970809, 1.3325169923974, 1.3327831408348,
           1.3330622051201, 1.3333521716563, 1.3336538750639, 1.3339648469612,
           1.334292688017,  1.3346352438404, 1.3349898436519, 1.3353653263299,
           1.3357594410975, 1.3361692982684, 1.3366053508081, 1.3370652823778,
           1.3375512404603, 1.3380600434506, 1.3386051585073, 1.3391843066628,
           1.3397941348754, 1.34045134693,   1.3411539035636, 1.341898413271,
           1.3427061376724, 1.3435756703017, 1.3445141685829, 1.3455187528254,
           1.3466202523109, 1.3478194943997, 1.3491150472655, 1.350549622307,
           1.3521281492629, 1.3538529543346, 1.3557865447701, 1.3579431129972,
           1.3603615197762, 1.3630595401556, 1.3661548299831, 1.3696980785677,
           1.3737440834249, 1.3785121412586, 1.3841454790718, 1.3908241012126,
           1.399064758142,  1.4093866965284, 1.422764121467,  1.4407913910231,
           1.4679465862259};
    return make_span(refractive_index);
}

double convert_to_energy(double wavelength)
{
    return constants::h_planck * constants::c_light / units::Mev::value()
           / wavelength;
}

//---------------------------------------------------------------------------//
// TEST HARNESS
//---------------------------------------------------------------------------//

class CerenkovTest : public OpticalTestBase
{
  protected:
    void SetUp() override
    {
        // Build optical properties: only one material (water)
        ImportOpticalProperty water;
        auto wavelength = get_wavelength();
        for (auto wl : wavelength)
        {
            water.refractive_index.x.push_back(
                convert_to_energy(wl * micrometer));
        }
        water.refractive_index.y
            = {get_refractive_index().begin(), get_refractive_index().end()};
        OpticalPropertyParams::Input input;
        input.data.push_back(water);
        properties = std::make_shared<OpticalPropertyParams>(std::move(input));

        // Build Cerenkov data
        params = std::make_shared<CerenkovParams>(properties);
    }

    static constexpr double micrometer = 1e-4 * units::centimeter;

    std::shared_ptr<OpticalPropertyParams const> properties;
    std::shared_ptr<CerenkovParams const> params;
    OpticalMaterialId material{0};
};

//---------------------------------------------------------------------------//
// TESTS
//---------------------------------------------------------------------------//

TEST_F(CerenkovTest, angle_integral)
{
    // Check conversion: 1 μm wavelength is approximately 1.2398 eV
    EXPECT_SOFT_EQ(1.2398419843320026e-6, convert_to_energy(1 * micrometer));

    auto const& grid = params->host_ref().angle_integral[material];
    EXPECT_TRUE(grid);

    auto const& energy = params->host_ref().reals[grid.grid];
    EXPECT_EQ(101, energy.size());
    EXPECT_SOFT_EQ(1.0981771340407463e-6, energy.front());
    EXPECT_SOFT_EQ(6.8123185952307824e-6, energy.back());

    auto const& angle_integral = params->host_ref().reals[grid.value];
    EXPECT_EQ(0, angle_integral.front());
    EXPECT_SOFT_EQ(3.0617629000727e-6, angle_integral.back());
}

//---------------------------------------------------------------------------//

TEST_F(CerenkovTest, dndx)
{
    EXPECT_SOFT_NEAR(369.81e6,
                     constants::alpha_fine_structure * units::Mev::value()
                         * units::centimeter
                         / (constants::hbar_planck * constants::c_light),
                     1e-6);

    std::vector<real_type> dndx;
    CerenkovDndxCalculator calc_dndx(
<<<<<<< HEAD
        properties,
        params->host_ref(),
        material,
        this->particle_params()->get(ParticleId{0}).charge());

=======
        properties->host_ref(), params->host_ref(), material, charge);
>>>>>>> 4c469e2c
    for (real_type beta :
         {0.5, 0.6813, 0.69, 0.71, 0.73, 0.752, 0.756, 0.8, 0.9, 0.999})
    {
        dndx.push_back(
            native_value_to<InvCmDnDx>(calc_dndx(units::LightSpeed(beta)))
                .value());
    }
    if (CELERITAS_REAL_TYPE == CELERITAS_REAL_TYPE_DOUBLE)
    {
        static double const expected_dndx[] = {0,
                                               0,
                                               0.57854090574963,
                                               12.39231212654,
                                               41.749688597206,
                                               111.83329546162,
                                               132.04572253875,
                                               343.97410323066,
                                               715.28213549221,
                                               978.60864329219};
        EXPECT_VEC_SOFT_EQ(expected_dndx, dndx);
    }
}

//---------------------------------------------------------------------------//

TEST_F(CerenkovTest, TEST_IF_CELERITAS_DOUBLE(generator))
{
    DiagnosticRngEngine<std::mt19937> rng;

    // Mean values
    real_type avg_costheta;
    real_type avg_energy;
    real_type avg_displacement;
    real_type avg_engine_samples;
    real_type total_num_photons;

    // Distributions
    int num_bins = 16;
    std::vector<real_type> costheta_dist(num_bins);
    std::vector<real_type> energy_dist(num_bins);
    std::vector<real_type> displacement_dist(num_bins);

    // Energy distribution binning
    real_type emin = convert_to_energy(get_wavelength().front() * micrometer);
    real_type emax = convert_to_energy(get_wavelength().back() * micrometer);
    real_type edel = (emax - emin) / num_bins;

    auto sample = [&](OpticalStepCollectorData& step_collector,
                      units::MevEnergy energy,
                      size_type num_samples) {
        // Reset tallies
        rng.reset_count();
        avg_costheta = avg_energy = avg_displacement = total_num_photons = 0;
        std::fill(costheta_dist.begin(), costheta_dist.end(), 0);
        std::fill(energy_dist.begin(), energy_dist.end(), 0);
        std::fill(displacement_dist.begin(), displacement_dist.end(), 0);

        // Displacement distribution binning
        real_type dmin = 0;
        real_type dmax = step_collector.step_length;
        real_type ddel = (dmax - dmin) / num_bins;

        // Calculate the average number of photons produced per unit length
<<<<<<< HEAD
        auto particle_view
            = this->make_particle_track_view(energy, pdg::electron());
        CerenkovPreGenerator pre_generator(particle_view,
                                           properties,
                                           params->host_ref(),
                                           material,
                                           step_collector);

        auto const& pre_step = step_collector.points[StepPoint::pre];
        auto const& post_step = step_collector.points[StepPoint::post];
=======
        auto const& pre_step = dist.points[StepPoint::pre];
        auto const& post_step = dist.points[StepPoint::post];
        units::LightSpeed beta(
            0.5 * (pre_step.speed.value() + post_step.speed.value()));
        CerenkovDndxCalculator calc_dndx(properties->host_ref(),
                                         params->host_ref(),
                                         dist.material,
                                         dist.charge);
        real_type mean_num_photons = calc_dndx(beta) * dist.step_length;
        CELER_ASSERT(mean_num_photons > 0);

>>>>>>> 4c469e2c
        Real3 inc_dir = make_unit_vector(post_step.pos - pre_step.pos);
        for (size_type i = 0; i < num_samples; ++i)
        {
            auto const dist = pre_generator(rng);
            CELER_ASSERT(dist);

            // Sample the optical photons
            std::vector<OpticalPrimary> storage(dist.num_photons);
            CerenkovGenerator generate_photons(properties->host_ref(),
                                               params->host_ref(),
                                               dist,
                                               make_span(storage));
            auto photons = generate_photons(rng);

            for (auto const& photon : photons)
            {
                // Bin cos(theta) of the photon relative to the incident
                // particle direction
                {
                    real_type costheta = dot_product(inc_dir, photon.direction);
                    avg_costheta += costheta;
                    // Remap from [-1,1] to [0,1]
                    int bin = (1 + costheta) / 2 * num_bins;
                    CELER_ASSERT(bin < num_bins);
                    ++costheta_dist[bin];
                }
                // Bin photon energy
                {
                    real_type energy = photon.energy.value();
                    avg_energy += energy;
                    int bin = (energy - emin) / edel;
                    CELER_ASSERT(bin < num_bins);
                    ++energy_dist[bin];
                }
                // Bin photon displacement
                {
                    real_type displacement
                        = distance(pre_step.pos, photon.position);
                    avg_displacement += displacement;
                    int bin = (displacement - dmin) / ddel;
                    CELER_ASSERT(bin < num_bins);
                    ++displacement_dist[bin];
                }

                // Photon polarization is perpendicular to the cone angle
                EXPECT_SOFT_EQ(
                    0, dot_product(photon.direction, photon.polarization));
            }
            total_num_photons += photons.size();
        }
        avg_costheta /= total_num_photons;
        avg_energy /= total_num_photons;
        avg_displacement /= (units::centimeter * total_num_photons);
        avg_engine_samples = real_type(rng.count()) / num_samples;
    };

    size_type num_samples = 64;
    OpticalStepCollectorData step_collector;

    // Photons are emitted on the surface of a cone, with the cone angle
    // measured with respect to the incident particle direction. As the
    // incident energy decreases, the cone angle and the number of photons
    // produced decreases, and the energy of the emitted photons increases.

    // 10 GeV e-
    {
        units::MevEnergy gev_10(10e3);

        step_collector.step_length = 1 * units::centimeter;
        step_collector.points[StepPoint::pre].pos = {0, 0, 0};
        step_collector.points[StepPoint::pre].speed
            = units::LightSpeed{0.99999999869453382};
        step_collector.points[StepPoint::post].pos
            = {step_collector.step_length, 0, 0};
        step_collector.points[StepPoint::post].speed
            = units::LightSpeed{0.9999999986942727};
        CELER_ASSERT(step_collector);

        // clang-format off
        static double const expected_costheta_dist[]
            = {0, 0, 0, 0, 0, 0, 0, 0, 0, 0, 0, 0, 0, 52451, 10508, 0};
        static double const expected_energy_dist[]
            = {3690, 3774, 3698, 3752, 3684, 3658, 3768, 3831,
               3921, 4029, 4025, 3941, 4134, 4286, 4307, 4461};
        static double const expected_displacement_dist[]
            = {3909, 4064, 3802, 3920, 4001, 3904, 3891, 3955,
               3999, 3924, 3903, 3900, 3959, 3932, 4023, 3873};
        // clang-format on

        sample(step_collector, gev_10, num_samples);

        EXPECT_VEC_EQ(expected_costheta_dist, costheta_dist);
        EXPECT_VEC_EQ(expected_energy_dist, energy_dist);
        EXPECT_VEC_EQ(expected_displacement_dist, displacement_dist);
        EXPECT_SOFT_EQ(0.73055857883146702, avg_costheta);
        EXPECT_SOFT_EQ(4.0497726102182314e-06, avg_energy);
        EXPECT_SOFT_EQ(0.50020101984474064, avg_displacement);
        EXPECT_SOFT_EQ(983.734375, total_num_photons / num_samples);
        EXPECT_SOFT_EQ(10437.03125, avg_engine_samples);
    }

    // 500 keV e-
    {
        units::MevEnergy kev_500(0.5);

        step_collector.points[StepPoint::pre].speed
            = units::LightSpeed(0.86286196322132458);
        step_collector.points[StepPoint::post].speed
            = units::LightSpeed(0.63431981443206786);
        step_collector.step_length = 0.15 * units::centimeter;
        step_collector.points[StepPoint::post].pos
            = {step_collector.step_length, 0, 0};
        CELER_ASSERT(step_collector);

        static double const expected_costheta_dist[]
            = {0, 0, 0, 0, 0, 0, 0, 0, 0, 0, 0, 0, 0, 0, 0, 946};
        static double const expected_energy_dist[]
            = {0, 0, 0, 0, 10, 13, 24, 29, 47, 54, 81, 85, 120, 119, 176, 188};
        static double const expected_displacement_dist[] = {
            108, 108, 90, 105, 83, 88, 85, 65, 49, 43, 31, 29, 31, 16, 13, 2};

        sample(step_collector, kev_500, num_samples);

        EXPECT_VEC_EQ(expected_costheta_dist, costheta_dist);
        EXPECT_VEC_EQ(expected_energy_dist, energy_dist);
        EXPECT_VEC_EQ(expected_displacement_dist, displacement_dist);
        EXPECT_SOFT_EQ(0.95069574770853793, avg_costheta);
        EXPECT_SOFT_EQ(5.5675610907221099e-06, avg_energy);
        EXPECT_SOFT_EQ(0.049432369852608751, avg_displacement);
        EXPECT_SOFT_EQ(14.78125, total_num_photons / num_samples);
        EXPECT_SOFT_EQ(401.5, avg_engine_samples);
    }
}

//---------------------------------------------------------------------------//

TEST_F(CerenkovTest, TEST_IF_CELERITAS_DOUBLE(pre_generator))
{
    DiagnosticRngEngine<std::mt19937> rng;

    OpticalStepCollectorData step_collector;
    step_collector.step_length = 0.15 * units::centimeter;
    step_collector.points[StepPoint::pre].pos = {0, 0, 0};
    step_collector.points[StepPoint::pre].speed
        = units::LightSpeed{0.86286196322132458};
    step_collector.points[StepPoint::post].pos
        = {step_collector.step_length, 0, 0};
    step_collector.points[StepPoint::post].speed
        = units::LightSpeed{0.63431981443206786};
    CELER_ASSERT(step_collector);

    // 500 keV e-
    auto particle_view = this->make_particle_track_view(units::MevEnergy{0.5},
                                                        pdg::electron());

    CerenkovPreGenerator pre_generator(
        particle_view, properties, params->host_ref(), material, step_collector);
    auto const result = pre_generator(rng);
    CELER_ASSERT(result);

    EXPECT_EQ(15, result.num_photons);
    EXPECT_SOFT_EQ(step_collector.time, result.time);
    EXPECT_EQ(particle_view.charge().value(), result.charge.value());
    EXPECT_EQ(material, result.material);
    EXPECT_SOFT_EQ(step_collector.step_length, result.step_length);
    for (auto p : range(StepPoint::size_))
    {
        EXPECT_SOFT_EQ(step_collector.points[p].speed.value(),
                       result.points[p].speed.value());
        for (auto i : range(3))
        {
            EXPECT_SOFT_EQ(step_collector.points[p].pos[i],
                           result.points[p].pos[i]);
        }
    }
}

//---------------------------------------------------------------------------//
}  // namespace test
}  // namespace celeritas<|MERGE_RESOLUTION|>--- conflicted
+++ resolved
@@ -23,13 +23,10 @@
 #include "celeritas/optical/CerenkovDndxCalculator.hh"
 #include "celeritas/optical/CerenkovGenerator.hh"
 #include "celeritas/optical/CerenkovParams.hh"
-<<<<<<< HEAD
 #include "celeritas/optical/CerenkovPreGenerator.hh"
 #include "celeritas/optical/OpticalDistributionData.hh"
+#include "celeritas/optical/OpticalPropertyParams.hh"
 #include "celeritas/phys/ParticleParams.hh"
-=======
-#include "celeritas/optical/OpticalPropertyParams.hh"
->>>>>>> 4c469e2c
 #include "celeritas/random/distribution/PoissonDistribution.hh"
 
 #include "DiagnosticRngEngine.hh"
@@ -184,15 +181,11 @@
 
     std::vector<real_type> dndx;
     CerenkovDndxCalculator calc_dndx(
-<<<<<<< HEAD
-        properties,
+        properties->host_ref(),
         params->host_ref(),
         material,
         this->particle_params()->get(ParticleId{0}).charge());
 
-=======
-        properties->host_ref(), params->host_ref(), material, charge);
->>>>>>> 4c469e2c
     for (real_type beta :
          {0.5, 0.6813, 0.69, 0.71, 0.73, 0.752, 0.756, 0.8, 0.9, 0.999})
     {
@@ -256,30 +249,16 @@
         real_type ddel = (dmax - dmin) / num_bins;
 
         // Calculate the average number of photons produced per unit length
-<<<<<<< HEAD
         auto particle_view
             = this->make_particle_track_view(energy, pdg::electron());
         CerenkovPreGenerator pre_generator(particle_view,
-                                           properties,
+                                           properties->host_ref(),
                                            params->host_ref(),
                                            material,
                                            step_collector);
 
         auto const& pre_step = step_collector.points[StepPoint::pre];
         auto const& post_step = step_collector.points[StepPoint::post];
-=======
-        auto const& pre_step = dist.points[StepPoint::pre];
-        auto const& post_step = dist.points[StepPoint::post];
-        units::LightSpeed beta(
-            0.5 * (pre_step.speed.value() + post_step.speed.value()));
-        CerenkovDndxCalculator calc_dndx(properties->host_ref(),
-                                         params->host_ref(),
-                                         dist.material,
-                                         dist.charge);
-        real_type mean_num_photons = calc_dndx(beta) * dist.step_length;
-        CELER_ASSERT(mean_num_photons > 0);
-
->>>>>>> 4c469e2c
         Real3 inc_dir = make_unit_vector(post_step.pos - pre_step.pos);
         for (size_type i = 0; i < num_samples; ++i)
         {
@@ -435,8 +414,11 @@
     auto particle_view = this->make_particle_track_view(units::MevEnergy{0.5},
                                                         pdg::electron());
 
-    CerenkovPreGenerator pre_generator(
-        particle_view, properties, params->host_ref(), material, step_collector);
+    CerenkovPreGenerator pre_generator(particle_view,
+                                       properties->host_ref(),
+                                       params->host_ref(),
+                                       material,
+                                       step_collector);
     auto const result = pre_generator(rng);
     CELER_ASSERT(result);
 
