--- conflicted
+++ resolved
@@ -168,17 +168,10 @@
     if (CELER_UNLIKELY(i_ == values_.size()))
     {
         // Always throw a debug error rather than letting the test crash
-<<<<<<< HEAD
-        throw ::celeritas::DebugError{{celeritas::DebugErrorType::precondition,
-                                       "SequenceEngine RNG stream exceeded",
-                                       __FILE__,
-                                       __LINE__}};
-=======
-        throw_debug_error(DebugErrorType::precondition,
+        throw DebugError{{DebugErrorType::precondition,
                           "SequenceEngine RNG stream exceeded",
                           __FILE__,
-                          __LINE__);
->>>>>>> d5c462a9
+                          __LINE__}};
     }
     return values_[i_++];
 }
@@ -203,7 +196,7 @@
 {
     // Range for sequence engine should be [0, 2^32 - 1) = 2^32
     const real_type range  = test::SequenceEngine::max() + real_type(1);
-    real_type       result = rng();
+    real_type result = rng();
     result += rng() * range;
     result *= 1 / ipow<2>(range);
     if (CELER_UNLIKELY(result == real_type(1)))
