//---------------------------------*-CUDA-*----------------------------------//
// Copyright 2020-2023 UT-Battelle, LLC, and other Celeritas developers.
// See the top-level COPYRIGHT file for details.
// SPDX-License-Identifier: (Apache-2.0 OR MIT)
//---------------------------------------------------------------------------//
//! \file celeritas/track/TrackInit.test.cc
//---------------------------------------------------------------------------//
#include "TrackInit.test.hh"

#include <algorithm>
#include <numeric>
#include <vector>

#include "corecel/cont/Span.hh"
#include "corecel/data/CollectionMirror.hh"
#include "celeritas/SimpleTestBase.hh"
#include "celeritas/global/ActionInterface.hh"
#include "celeritas/global/ActionRegistry.hh"
#include "celeritas/global/CoreParams.hh"
#include "celeritas/global/CoreTrackData.hh"
#include "celeritas/global/detail/ActionSequence.hh"
#include "celeritas/track/ExtendFromSecondariesAction.hh"
#include "celeritas/track/InitializeTracksAction.hh"
#include "celeritas/track/TrackInitParams.hh"
#include "celeritas/track/TrackInitUtils.hh"

#include "celeritas_test.hh"

namespace celeritas
{
namespace test
{
using TrackInitDeviceValue
    = TrackInitStateData<Ownership::value, MemSpace::device>;

//---------------------------------------------------------------------------//
// TESTING INTERFACE
//---------------------------------------------------------------------------//

ITTestInput::ITTestInput(std::vector<size_type>& host_alloc_size,
                         std::vector<char>& host_alive)
    : alloc_size(host_alloc_size.size()), alive(host_alive.size())
{
    CELER_EXPECT(host_alloc_size.size() == host_alive.size());
    alloc_size.copy_to_device(make_span(host_alloc_size));
    alive.copy_to_device(make_span(host_alive));
}

ITTestInputData ITTestInput::device_ref() const
{
    ITTestInputData result;
    result.alloc_size = alloc_size.device_ref();
    result.alive = alive.device_ref();
    return result;
}

//! Wrap interact kernel in an post step Action
class InteractAction final : public ExplicitActionInterface
{
  public:
    InteractAction(ActionId id,
                   std::vector<size_type> alloc,
                   std::vector<char> alive)
        : id_(id), input_(alloc, alive)
    {
    }

    // Launch kernel with host data, should never be called
    void execute(CoreHostRef const&) const final
    {
        CELER_NOT_IMPLEMENTED("InteractAction is device-only");
    };

    void execute(CoreDeviceRef const& core) const final
    {
        interact(core.states, input_.device_ref());
    }

    ActionId action_id() const final { return id_; }
    std::string label() const final { return "interact"; }
    std::string description() const final { return "interact kernel"; }

    ActionOrder order() const final { return ActionOrder::along; }

  private:
    ActionId id_;
    ITTestInput input_;
};

//! Copy results to host
ITTestOutput get_result(CoreStateDeviceRef& states)
{
    CELER_EXPECT(states);

    ITTestOutput result;

    // Copy track initializer data to host
    HostVal<TrackInitStateData> data;
    data = states.init;

    // Store the IDs of the vacant track slots
    auto const vacancies = data.vacancies.data();
    result.vacancies = {vacancies.begin(), vacancies.end()};

    // Store the track IDs of the initializers
    for (auto const& init : data.initializers.data())
    {
        result.init_ids.push_back(init.sim.track_id.get());
    }

    // Copy sim states to host
    StateCollection<SimTrackState, Ownership::value, MemSpace::host> sim(
        states.sim.state);

    // Store the track IDs and parent IDs
    for (auto tid : range(ThreadId{sim.size()}))
    {
        result.track_ids.push_back(sim[tid].track_id.unchecked_get());
        result.parent_ids.push_back(sim[tid].parent_id.unchecked_get());
    }

    return result;
}

//---------------------------------------------------------------------------//
// TEST HARNESS
//---------------------------------------------------------------------------//

#define TrackInitTest TEST_IF_CELER_DEVICE(TrackInitTest)

class TrackInitTest : public SimpleTestBase
{
  protected:
    void SetUp() override
    {
        core_data.params = this->core()->device_ref();
        CELER_ENSURE(core_data.params);
    }

    //! Create primary particles
    std::vector<Primary> generate_primaries(size_type num_primaries)
    {
        std::vector<Primary> result;
        for (unsigned int i = 0; i < num_primaries; ++i)
        {
            Primary p;
            p.particle_id = ParticleId{0};
            p.energy = units::MevEnergy{1. + i};
            p.position = {0, 0, 0};
            p.direction = {0, 0, 1};
            p.time = 0;
            p.event_id = EventId{0};
            p.track_id = TrackId{i};
            result.push_back(p);
        }
        return result;
    }

    //! Create mutable state data
    void build_states(size_type num_tracks)
    {
        CELER_EXPECT(core_data.params);

        // Allocate state data
        resize(&device_states, this->core()->host_ref(), num_tracks);
        core_data.states = device_states;

        CELER_ENSURE(core_data.states);
    }

<<<<<<< HEAD
=======
    //! Copy results to host
    ITTestOutput get_result(CoreStateDeviceRef& states)
    {
        CELER_EXPECT(states);

        ITTestOutput result;

        // Copy track initializer data to host
        HostVal<TrackInitStateData> data;
        data = states.init;

        // Store the IDs of the vacant track slots
        for (TrackSlotId const& v : data.vacancies.data())
        {
            result.vacancies.push_back(v.unchecked_get());
        }

        // Store the track IDs of the initializers
        for (auto const& init : data.initializers.data())
        {
            result.init_ids.push_back(init.sim.track_id.get());
        }

        // Copy sim states to host
        StateCollection<SimTrackState, Ownership::value, MemSpace::host> sim(
            states.sim.state);

        // Store the track IDs and parent IDs
        for (auto tid : range(TrackSlotId{sim.size()}))
        {
            result.track_ids.push_back(sim[tid].track_id.unchecked_get());
            result.parent_ids.push_back(sim[tid].parent_id.unchecked_get());
        }

        return result;
    }

>>>>>>> 885dc289
    CoreStateData<Ownership::value, MemSpace::device> device_states;
    CoreDeviceRef core_data;
};

//---------------------------------------------------------------------------//
// TESTS
//---------------------------------------------------------------------------//

TEST_F(TrackInitTest, run)
{
    const size_type num_primaries = 12;
    const size_type num_tracks = 10;

    build_states(num_tracks);

    // Check that all of the track slots were marked as empty
    {
        auto result = get_result(core_data.states);
        static unsigned int const expected_vacancies[]
            = {0, 1, 2, 3, 4, 5, 6, 7, 8, 9};
        EXPECT_VEC_EQ(expected_vacancies, result.vacancies);
    }

    // Create track initializers on device from primary particles
    auto primaries = generate_primaries(num_primaries);
    extend_from_primaries(core_data, make_span(primaries));

    // Check the track IDs of the track initializers created from primaries
    {
        auto result = get_result(core_data.states);
        static unsigned int const expected_track_ids[]
            = {0, 1, 2, 3, 4, 5, 6, 7, 8, 9, 10, 11};
        EXPECT_VEC_EQ(expected_track_ids, result.init_ids);
    }

    // Initialize the primary tracks on device
    initialize_tracks(core_data);

    // Check the track IDs and parent IDs of the initialized tracks
    {
        auto result = get_result(core_data.states);
        static unsigned int const expected_track_ids[]
            = {2, 3, 4, 5, 6, 7, 8, 9, 10, 11};
        EXPECT_VEC_EQ(expected_track_ids, result.track_ids);

        // All primary particles, so no parent
        static int const expected_parent_ids[]
            = {-1, -1, -1, -1, -1, -1, -1, -1, -1, -1};
        EXPECT_VEC_EQ(expected_parent_ids, result.parent_ids);
    }

    // Allocate input device data (number of secondaries to produce for each
    // track and whether the track survives the interaction)
    std::vector<size_type> alloc = {1, 1, 0, 0, 1, 1, 0, 0, 2, 1};
    std::vector<char> alive = {0, 1, 0, 1, 0, 1, 0, 1, 0, 0};
    ITTestInput input(alloc, alive);

    // Launch kernel to process interactions
    interact(core_data.states, input.device_ref());

    // Launch a kernel to create track initializers from secondaries
    extend_from_secondaries(core_data);

    // Check the vacancies
    {
        auto result = get_result(core_data.states);
        static unsigned int const expected_vacancies[] = {2, 6};
        EXPECT_VEC_EQ(expected_vacancies, result.vacancies);
    }

    // Check the track IDs of the track initializers created from secondaries.
    // Because IDs are not calculated deterministically and we don't know which
    // IDs were used for the immediately-initialized secondaries and which were
    // used for the track initializers, just check that there is the correct
    // number and they are in the correct range.
    {
        auto result = get_result(core_data.states);
        EXPECT_TRUE(std::all_of(std::begin(result.init_ids),
                                std::end(result.init_ids),
                                [](unsigned int id) { return id <= 18; }));
        EXPECT_EQ(5, result.init_ids.size());

        // First two initializers are from primaries
        EXPECT_EQ(0, result.init_ids[0]);
        EXPECT_EQ(1, result.init_ids[1]);
    }

    // Initialize secondaries on device
    initialize_tracks(core_data);

    // Check the track IDs and parent IDs of the initialized tracks
    {
        auto result = get_result(core_data.states);
        EXPECT_TRUE(std::all_of(std::begin(result.track_ids),
                                std::end(result.track_ids),
                                [](unsigned int id) { return id <= 18; }));

        // Tracks that were not killed should have the same ID
        EXPECT_EQ(3, result.track_ids[1]);
        EXPECT_EQ(5, result.track_ids[3]);
        EXPECT_EQ(7, result.track_ids[5]);
        EXPECT_EQ(9, result.track_ids[7]);

        // Two tracks should have the same parent ID = 10
        int expected_parent_ids[] = {2, -1, 7, -1, 6, -1, 10, -1, 10, 11};
        std::sort(std::begin(result.parent_ids), std::end(result.parent_ids));
        std::sort(std::begin(expected_parent_ids),
                  std::end(expected_parent_ids));
        EXPECT_VEC_EQ(expected_parent_ids, result.parent_ids);
    }
}

TEST_F(TrackInitTest, primaries)
{
    const size_type num_sets = 4;
    const size_type num_primaries = 16;
    const size_type num_tracks = 16;

    build_states(num_tracks);

    // Kill half the tracks in each interaction and don't produce secondaries
    std::vector<size_type> alloc(num_tracks, 0);
    std::vector<char> alive(num_tracks);
    for (size_type i = 0; i < num_tracks; ++i)
    {
        alive[i] = i % 2;
    }
    ITTestInput input(alloc, alive);

    for (size_type i = 0; i < num_sets; ++i)
    {
        // Create track initializers on device from primary particles
        auto primaries = generate_primaries(num_primaries);
        extend_from_primaries(core_data, make_span(primaries));

        // Initialize tracks on device
        initialize_tracks(core_data);

        // Launch kernel that will kill half the tracks
        interact(core_data.states, input.device_ref());

        // Find vacancies and create track initializers from secondaries
        extend_from_secondaries(core_data);
        EXPECT_EQ(i * num_tracks / 2,
                  core_data.states.init.initializers.size());
        EXPECT_EQ(num_tracks / 2, core_data.states.init.vacancies.size());
    }

    // Check the results
    static unsigned int const expected_track_ids[] = {
        8u, 1u, 9u, 3u, 10u, 5u, 11u, 7u, 12u, 9u, 13u, 11u, 14u, 13u, 15u, 15u};
    static int const expected_parent_ids[]
        = {-1, -1, -1, -1, -1, -1, -1, -1, -1, -1, -1, -1, -1, -1, -1, -1};
    static unsigned int const expected_vacancies[]
        = {0u, 2u, 4u, 6u, 8u, 10u, 12u, 14u};
    static unsigned int const expected_init_ids[]
        = {0u, 1u, 2u, 3u, 4u, 5u, 6u, 7u, 0u, 1u, 2u, 3u,
           4u, 5u, 6u, 7u, 0u, 1u, 2u, 3u, 4u, 5u, 6u, 7u};
    auto result = get_result(core_data.states);
    EXPECT_VEC_EQ(expected_track_ids, result.track_ids);
    EXPECT_VEC_EQ(expected_parent_ids, result.parent_ids);
    EXPECT_VEC_EQ(expected_vacancies, result.vacancies);
    EXPECT_VEC_EQ(expected_init_ids, result.init_ids);
}

#define TrackInitSecondaryTest TEST_IF_CELER_DEVICE(TrackInitSecondaryTest)

class TrackInitSecondaryTest : public TrackInitTest
{
  protected:
    real_type secondary_stack_factor() const final { return 8; }
};

TEST_F(TrackInitSecondaryTest, secondaries)
{
    const size_type num_primaries = 512;
    const size_type num_tracks = 512;

    build_states(num_tracks);

    // Allocate input device data (number of secondaries to produce for each
    // track and whether the track survives the interaction)
    std::vector<size_type> alloc = {1, 1, 2, 0, 0, 0, 0, 0};
    std::vector<char> alive = {1, 0, 0, 1, 1, 0, 0, 1};
    size_type base_size = alive.size();
    for (size_type i = 0; i < num_tracks / base_size - 1; ++i)
    {
        alloc.insert(alloc.end(), alloc.begin(), alloc.begin() + base_size);
        alive.insert(alive.end(), alive.begin(), alive.begin() + base_size);
    }
    ITTestInput input(alloc, alive);

    // Create track initializers on device from primary particles
    auto primaries = generate_primaries(num_primaries);
    extend_from_primaries(core_data, make_span(primaries));
    EXPECT_EQ(num_primaries, core_data.states.init.initializers.size());

    const size_type num_iter = 16;
    for ([[maybe_unused]] size_type i : range(num_iter))
    {
        // All queued initializers are converted to tracks
        initialize_tracks(core_data);
        ASSERT_EQ(0, core_data.states.init.initializers.size());

        // Launch kernel to process interactions
        interact(core_data.states, input.device_ref());

        // Launch a kernel to create track initializers from secondaries
        extend_from_secondaries(core_data);
        ASSERT_EQ(128, core_data.states.init.initializers.size())
            << "iteration " << i;
        ASSERT_EQ(128, core_data.states.init.vacancies.size());
    }
}

TEST_F(TrackInitSecondaryTest, secondaries_action)
{
    // Basic setup
    const size_type num_primaries = 8;
    const size_type num_tracks = 8;

    build_states(num_tracks);

    // Create Actions
    ActionRegistry action_reg;
    action_reg.insert(
        std::make_shared<InitializeTracksAction>(action_reg.next_id()));
    action_reg.insert(
        std::make_shared<ExtendFromSecondariesAction>(action_reg.next_id()));

    // Create Interaction Action (number of secondaries to produce for each
    // track and whether the track survives the interaction)
    std::vector<size_type> alloc = {1, 1, 2, 0, 0, 0, 0, 0};
    std::vector<char> alive = {1, 0, 0, 1, 1, 0, 0, 1};
    action_reg.insert(
        std::make_shared<InteractAction>(action_reg.next_id(), alloc, alive));

    detail::ActionSequence::Options opts;
    detail::ActionSequence actions_(action_reg, opts);

    // Create track initializers on device from primary particles
    // TODO: will eventually become an action.
    auto primaries = generate_primaries(num_primaries);
    extend_from_primaries(core_data, make_span(primaries));
    EXPECT_EQ(num_primaries, core_data.states.init.initializers.size());

    const size_type num_iter = 4;
    for ([[maybe_unused]] size_type i : range(num_iter))
    {
        actions_.execute(core_data);
        auto result = get_result(core_data.states);

        // Slots 5 and 6 are always vacant because these tracks are killed with
        // no secondaries
        static unsigned int const expected_vacancies[] = {5u, 6u};
        EXPECT_VEC_EQ(expected_vacancies, result.vacancies);

        // init ids may not be deterministic, but can guarantee they are in the
        // range 8<=x<=12 as we create 4 tracks per iteration, 2 in reused
        // slots from their parent, 2 as new inits
        EXPECT_EQ(2, result.init_ids.size());
        EXPECT_TRUE(std::all_of(std::begin(result.init_ids),
                                std::end(result.init_ids),
                                [i](unsigned int id) {
                                    return id >= 8 + i * 4 && id <= 11 + i * 4;
                                }));

        // Track ids may not be deterministic, so only validate size and
        // range. (Remember that we create 4 new tracks per iteration, with 2
        // slots reused
        EXPECT_EQ(num_tracks, result.track_ids.size());
        EXPECT_TRUE(std::all_of(
            std::begin(result.track_ids),
            std::end(result.track_ids),
            [i](unsigned int id) { return id < num_tracks + (i + 1) * 4; }));

        // Parent ids may not be deterministic, but all non-killed tracks are
        // guaranteed to be primaries at every iteration. At end of first
        // iteration, will still have some primary ids as these are not cleared
        // until the next iteration
        for (size_type pidx : range(num_tracks))
        {
            EXPECT_TRUE(((alive[pidx] == 1) ? result.parent_ids[pidx] == -1
                                            : result.parent_ids[pidx] >= -1))
                << "iteration " << i;
        }
    }
}

//---------------------------------------------------------------------------//
}  // namespace test
}  // namespace celeritas<|MERGE_RESOLUTION|>--- conflicted
+++ resolved
@@ -168,8 +168,6 @@
         CELER_ENSURE(core_data.states);
     }
 
-<<<<<<< HEAD
-=======
     //! Copy results to host
     ITTestOutput get_result(CoreStateDeviceRef& states)
     {
@@ -207,7 +205,6 @@
         return result;
     }
 
->>>>>>> 885dc289
     CoreStateData<Ownership::value, MemSpace::device> device_states;
     CoreDeviceRef core_data;
 };
