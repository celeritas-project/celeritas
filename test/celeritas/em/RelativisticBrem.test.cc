--- conflicted
+++ resolved
@@ -55,7 +55,6 @@
         // Set default material to potassium
         this->set_material_params(mi);
 
-<<<<<<< HEAD
         // Imported process data needed to construct the model (with empty
         // physics tables, which are not needed for the interactor)
         std::vector<celeritas::ImportProcess> imported{
@@ -75,33 +74,23 @@
              {}}};
         this->set_imported_processes(imported);
 
-        // Construct RelativisticBremModel and save the host data reference
+        const auto& particles = *this->particle_params();
+
+        // Construct RelativisticBremModel
         model_ = std::make_shared<RelativisticBremModel>(
             ActionId{0},
             particles,
             *this->material_params(),
             this->imported_processes(),
             false);
-        data_ = model_->host_ref();
-
-        // Construct RelativisticBremModel and save the host data reference
+
+        // Construct RelativisticBremModel with LPM
         model_lpm_ = std::make_shared<RelativisticBremModel>(
             ActionId{0},
             particles,
             *this->material_params(),
             this->imported_processes(),
             true);
-        data_lpm_ = model_lpm_->host_ref();
-=======
-        const auto& particles = *this->particle_params();
-        // Construct RelativisticBremModel and save the host data reference
-        model_ = std::make_shared<RelativisticBremModel>(
-            ActionId{0}, particles, *this->material_params(), false);
-
-        // Construct RelativisticBremModel and save the host data reference
-        model_lpm_ = std::make_shared<RelativisticBremModel>(
-            ActionId{0}, particles, *this->material_params(), true);
->>>>>>> 4bbc07c8
 
         // Set cutoffs: photon energy thresholds and range cut for Pb
         CutoffParams::Input           input;
