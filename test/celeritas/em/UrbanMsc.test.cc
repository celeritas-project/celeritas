--- conflicted
+++ resolved
@@ -68,9 +68,8 @@
 }
 
 //---------------------------------------------------------------------------//
-}
-}
-
+}  // namespace test
+}  // namespace detail
 
 namespace test
 {
@@ -200,7 +199,7 @@
     EXPECT_SOFT_EQ(1.0897296072933604, helper.calc_msc_mfp(MevEnergy{10.01}));
     EXPECT_SOFT_EQ(0.90820266262324023, helper.calc_msc_mfp(MevEnergy{9.01}));
     EXPECT_SOFT_EQ(11.039692548085707,
-                   value_as<MevEnergy>(helper.calc_eloss(1.0)));
+                   value_as<MevEnergy>(helper.calc_stopping_energy(1.0)));
     EXPECT_SOFT_EQ(4.5491422239586035,
                    value_as<MevEnergy>(helper.calc_end_energy(0.5)));
 }
@@ -302,7 +301,7 @@
                                 phys,
                                 material_view,
                                 step_result,
-                                step[i],
+                                this_pstep,
                                 /* geo_limited = */ false);
 
         sample_result = scatter(rng);
@@ -356,42 +355,21 @@
         5.6145615756546e-06, 0.0027915002818486, 0.17644490740217,
         0.027387302420092, 0.019196479862044, 0.001116788962412,
         0.00010785629825093, 0.00013922620159908, 5.6145615756546e-06};
-    static double const expected_alpha[] = {-1, 1.7708716862049,
-        3.4500251375335, -1, -1, -1, -1, -1, -1, 1.7061753085921,
-        3.3439279763905, -1, -1, -1, -1, -1};
+    static double const expected_alpha[] = {0, 1.7708716862049,
+        3.4500251375335, 0, 0, 0, 0, 0, 0, 1.7061753085921, 3.3439279763905, 0,
+        0, 0, 0, 0};
     static double const expected_fstep[] = {0.00279169, 0.15497550035228,
         0.0376414, 0.078163867310103, 0.0013704878213315, 9.659931080008e-05,
         0.00074215629579836, 3.1163160035578e-05, 0.00279169, 0.19292164062171,
         0.028493079924889, 0.078163867310103, 0.0011947604596077,
         0.00011764872501678, 0.00074215629579836, 3.1163160035578e-05};
     static double const expected_angle[] = {0.00031474130607916,
-<<<<<<< HEAD
-                                            0.79003683103898,
-                                            -0.14560882721751,
-                                            0,
-                                            -0.32650640360665,
-                                            0.013072020086723,
-                                            0,
-                                            0};
-    EXPECT_VEC_NEAR(expected_angle, angle, 1e-10);
-    static double const expected_displace[] = {8.19862035150528e-06,
-                                               9.7530617641316e-05,
-                                               -7.1670542039709e-05,
-                                               0,
-                                               -9.11378237130022e-05,
-                                               9.78783890322556e-06,
-                                               0,
-                                               0};
-    EXPECT_VEC_NEAR(expected_displace, displace, 1e-10);
-    static char const expected_action[]
-        = {'d', 'd', 'd', 'u', 'd', 'd', 'u', 'u'};
-=======
         0.79003683103898, -0.14560882721751, 0, -0.32650640360665,
-        0.013072020086723, 0, 0, 0.0031128176633161, 0.055689200859297,
+        0.013072020086723, 0, 0, 0.003112817663327, 0.055689200859297,
         0.17523769034715, 0, -0.31960646979209, 0.43993660373907, 0, 0};
-    static double const expected_displace[] = {8.198620357924e-06,
+    static double const expected_displace[] = {8.1986203515053e-06,
         9.7530617641316e-05, -7.1670542039709e-05, 0, -9.1137823713002e-05,
-        9.7878389032256e-06, 0, 0, 5.31692113991705e-06, 7.9159745553753e-05,
+        9.7878389032256e-06, 0, 0, 5.3169211357544e-06, 7.9159745553753e-05,
         9.8992726876372e-05, 0, -9.0024133671603e-05, 3.4290490728607e-05, 0,
         0};
     static char const expected_action[] = {'d', 'd', 'd', 'u', 'd', 'd', 'u',
@@ -407,7 +385,6 @@
     EXPECT_VEC_SOFT_EQ(expected_fstep, fstep);
     EXPECT_VEC_SOFT_EQ(expected_angle, angle);
     EXPECT_VEC_SOFT_EQ(expected_displace, displace);
->>>>>>> a3e50c63
     EXPECT_VEC_EQ(expected_action, action);
 }
 
