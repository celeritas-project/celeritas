--- conflicted
+++ resolved
@@ -186,13 +186,8 @@
         distance += result.step;
         state = result.state;
     }
-<<<<<<< HEAD
-    EXPECT_EQ(30, stepper.count());
-    EXPECT_SOFT_EQ(7.2243970683861667, distance);
-=======
     EXPECT_EQ(31, stepper.count());
     EXPECT_SOFT_EQ(7.2232269169635632, distance);
->>>>>>> e7db0641
 }
 
 // As the track moves along +z near 0, the field strength oscillates horribly,
@@ -225,21 +220,12 @@
         accum += result.step;
         state = result.state;
     }
-<<<<<<< HEAD
-    EXPECT_EQ(19, stepper.count());
-    EXPECT_SOFT_EQ(0.2, accum);
-    EXPECT_SOFT_NEAR(0,
-                     distance(Real3({0.48839333214883401,
-                                     0.14055602543975546,
-                                     0.046552192651615608}),
-=======
     EXPECT_EQ(9, stepper.count());
     EXPECT_SOFT_EQ(0.2, accum);
     EXPECT_SOFT_NEAR(0,
                      distance(Real3({0.49120878051539413,
                                      0.14017717257531165,
                                      0.04668993728754612}),
->>>>>>> e7db0641
                               state.pos),
                      1e-5)
         << state.pos;
@@ -287,13 +273,8 @@
     static double const expected_radii[] = {0.00010663611598835,
         0.0010663663247419, 0.010668826843187, 0.11173141982667,
         3.5019461121752, 333.73450257138, 33356.579970281};
-<<<<<<< HEAD
-    static unsigned int const expected_counts[] = {3u, 92u, 779u, 786u, 1u,
-        11u, 90u, 96u, 1u, 3u, 29u, 35u, 1u, 1u, 7u, 15u, 1u, 1u, 2u, 9u, 1u,
-=======
     static unsigned int const expected_counts[] = {1u, 93u, 779u, 786u, 1u,
         12u, 90u, 96u, 1u, 1u, 29u, 35u, 1u, 1u, 7u, 15u, 1u, 1u, 2u, 9u, 1u,
->>>>>>> e7db0641
         1u, 1u, 5u, 1u, 1u, 1u, 2u};
     static double const expected_lengths[] = {0.0001, 0.01, 0.077563521220272,
         0.077562922424298, 0.0001, 0.01, 0.076209386999884, 0.076210431034511,
