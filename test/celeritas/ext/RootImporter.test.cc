--- conflicted
+++ resolved
@@ -37,7 +37,7 @@
  * in \e app/celer-export-geant .
  *
  * This test only checks if the loaded ROOT file is minimally correct. Detailed
- * verification of the imported data is done by \c ImportData.test .
+ * verification of the imported data is done by \c GeantImporter.test .
  */
 class RootImporterTest : public Test
 {
@@ -95,25 +95,7 @@
         names.push_back(element.name);
     }
 
-<<<<<<< HEAD
     static const char* expected_names[] = {"Fe", "Cr", "Ni", "H"};
-=======
-    static const char*  expected_names[]          = {"Fe", "Cr", "Ni", "H"};
-    static const int    expected_atomic_numbers[] = {26, 24, 28, 1};
-    static const double expected_atomic_masses[]
-        = {55.845110798, 51.996130137, 58.6933251009, 1.007940752665}; // [AMU]
-    static const double expected_coulomb_factors[] = {0.04197339849163,
-                                                      0.03592322294658,
-                                                      0.04844802666907,
-                                                      6.400838295295e-05};
-    // Check inverse radiation length since soft equal comparison is useless
-    // for extremely small values
-    static const double expected_inv_rad_lengths_tsai[] = {9.3141768784882e+40,
-                                                           1.0803147822537e+41,
-                                                           8.1192652842163e+40,
-                                                           2.3509634762707e+43};
-
->>>>>>> ccc088df
     EXPECT_VEC_EQ(expected_names, names);
 }
 
@@ -154,175 +136,6 @@
     EXPECT_EQ(ImportProcessType::electromagnetic, ioni->process_type);
     ASSERT_EQ(1, ioni->models.size());
     EXPECT_EQ(ImportModelClass::moller_bhabha, ioni->models.front());
-<<<<<<< HEAD
-    EXPECT_EQ(celeritas::pdg::electron().get(), ioni->secondary_pdg);
-=======
-    EXPECT_EQ(pdg::electron().get(), ioni->secondary_pdg);
-
-    // No ionization micro xs
-    EXPECT_EQ(0, ioni->micro_xs.size());
-
-    const auto& tables = ioni->tables;
-    ASSERT_EQ(3, tables.size());
-    {
-        // Test energy loss table
-        const ImportPhysicsTable& dedx = tables[0];
-        ASSERT_EQ(ImportTableType::dedx, dedx.table_type);
-        EXPECT_EQ(ImportUnits::mev, dedx.x_units);
-        EXPECT_EQ(ImportUnits::mev_per_cm, dedx.y_units);
-        ASSERT_EQ(2, dedx.physics_vectors.size());
-
-        const ImportPhysicsVector& steel = dedx.physics_vectors.back();
-        EXPECT_EQ(ImportPhysicsVectorType::log, steel.vector_type);
-        ASSERT_EQ(steel.x.size(), steel.y.size());
-        ASSERT_EQ(85, steel.x.size());
-        EXPECT_SOFT_EQ(1e-4, steel.x.front());
-        EXPECT_SOFT_EQ(1e8, steel.x.back());
-        EXPECT_SOFT_EQ(839.66835335480653, steel.y.front());
-        EXPECT_SOFT_EQ(11.380485677836065, steel.y.back());
-    }
-    {
-        // Test range table
-        const ImportPhysicsTable& range = tables[1];
-        ASSERT_EQ(ImportTableType::range, range.table_type);
-        EXPECT_EQ(ImportUnits::mev, range.x_units);
-        EXPECT_EQ(ImportUnits::cm, range.y_units);
-        ASSERT_EQ(2, range.physics_vectors.size());
-
-        const ImportPhysicsVector& steel = range.physics_vectors.back();
-        EXPECT_EQ(ImportPhysicsVectorType::log, steel.vector_type);
-        ASSERT_EQ(steel.x.size(), steel.y.size());
-        ASSERT_EQ(85, steel.x.size());
-        EXPECT_SOFT_EQ(1e-4, steel.x.front());
-        EXPECT_SOFT_EQ(1e8, steel.x.back());
-        EXPECT_SOFT_EQ(2.3818927937550707e-07, steel.y.front());
-        EXPECT_SOFT_EQ(8786971.3079055995, steel.y.back());
-    }
-    {
-        // Test cross-section table
-        const ImportPhysicsTable& xs = tables[2];
-        ASSERT_EQ(ImportTableType::lambda, xs.table_type);
-        EXPECT_EQ(ImportUnits::mev, xs.x_units);
-        EXPECT_EQ(ImportUnits::cm_inv, xs.y_units);
-        ASSERT_EQ(2, xs.physics_vectors.size());
-
-        const ImportPhysicsVector& steel = xs.physics_vectors.back();
-        EXPECT_EQ(ImportPhysicsVectorType::log, steel.vector_type);
-        ASSERT_EQ(steel.x.size(), steel.y.size());
-        ASSERT_EQ(54, steel.x.size());
-        EXPECT_SOFT_EQ(2.6269057995911775, steel.x.front());
-        EXPECT_SOFT_EQ(1e8, steel.x.back());
-        EXPECT_SOFT_EQ(0, steel.y.front());
-        EXPECT_SOFT_EQ(0.18987862452122845, steel.y[1]);
-        EXPECT_SOFT_EQ(0.43566778103861714, steel.y.back());
-    }
-    {
-        // Test model microscopic cross sections
-        auto get_values = [](const ImportProcess::ElementPhysicsVectorMap& xs) {
-            std::unordered_map<std::string, std::vector<double>> result;
-            for (const auto& kv : xs)
-            {
-                const auto& vec = kv.second;
-                result["x_size"].push_back(vec.x.size());
-                result["y_size"].push_back(vec.y.size());
-                result["x_front"].push_back(vec.x.front());
-                result["y_front"].push_back(vec.y.front() / units::barn);
-                result["x_back"].push_back(vec.x.back());
-                result["y_back"].push_back(vec.y.back() / units::barn);
-                result["element_id"].push_back(kv.first);
-            }
-            return result;
-        };
-
-        auto brem = find_process(pdg::electron(), ImportProcessClass::e_brems);
-        ASSERT_NE(processes.end(), brem);
-        EXPECT_EQ(pdg::gamma().get(), brem->secondary_pdg);
-        EXPECT_EQ(2, brem->micro_xs.size());
-        EXPECT_EQ(brem->models.size(), brem->micro_xs.size());
-        {
-            // Check Seltzer-Berger electron micro xs
-            const auto& sb = brem->micro_xs.find(brem->models[0]);
-            EXPECT_EQ(ImportModelClass::e_brems_sb, sb->first);
-
-            // 2 materials; seccond material is stainless steel with 3 elements
-            EXPECT_EQ(2, sb->second.size());
-            EXPECT_EQ(3, sb->second.back().size());
-
-            static const double expected_size[] = {5, 5, 5};
-            static const double expected_x_front[]
-                = {0.0209231725658313, 0.0209231725658313, 0.0209231725658313};
-            static const double expected_y_front[]
-                = {19.855602934384, 16.824420929076, 23.159721368813};
-            static const double expected_x_back[] = {1000, 1000, 1000};
-            static const double expected_y_back[]
-                = {77.270585225307, 66.692872575545, 88.395455128585};
-            static const double expected_element_id[] = {0, 1, 2};
-
-            auto actual = get_values(sb->second.back());
-            EXPECT_VEC_EQ(expected_size, actual["x_size"]);
-            EXPECT_VEC_EQ(expected_size, actual["y_size"]);
-            EXPECT_VEC_SOFT_EQ(expected_x_front, actual["x_front"]);
-            EXPECT_VEC_SOFT_EQ(expected_y_front, actual["y_front"]);
-            EXPECT_VEC_SOFT_EQ(expected_x_back, actual["x_back"]);
-            EXPECT_VEC_SOFT_EQ(expected_y_back, actual["y_back"]);
-            EXPECT_VEC_EQ(expected_element_id, actual["element_id"]);
-        }
-        {
-            // Check relativistic brems electron micro xs
-            const auto& rb = brem->micro_xs.find(brem->models[1]);
-            EXPECT_EQ(ImportModelClass::e_brems_lpm, rb->first);
-
-            static const double expected_size[]    = {5, 5, 5};
-            static const double expected_x_front[] = {1000, 1000, 1000};
-            static const double expected_y_front[]
-                = {77.085320789881, 66.446696755766, 88.447643447573};
-            static const double expected_x_back[]
-                = {100000000, 100000000, 100000000};
-            static const double expected_y_back[]
-                = {14.346956760121, 12.347642615031, 16.486026316006};
-            static const double expected_element_id[] = {0, 1, 2};
-
-            auto actual = get_values(rb->second.back());
-            EXPECT_VEC_EQ(expected_size, actual["x_size"]);
-            EXPECT_VEC_EQ(expected_size, actual["y_size"]);
-            EXPECT_VEC_SOFT_EQ(expected_x_front, actual["x_front"]);
-            EXPECT_VEC_SOFT_EQ(expected_y_front, actual["y_front"]);
-            EXPECT_VEC_SOFT_EQ(expected_x_back, actual["x_back"]);
-            EXPECT_VEC_SOFT_EQ(expected_y_back, actual["y_back"]);
-            EXPECT_VEC_EQ(expected_element_id, actual["element_id"]);
-        }
-        {
-            // Check Klein-Nishina micro xs
-            auto comp = find_process(pdg::gamma(), ImportProcessClass::compton);
-            ASSERT_NE(processes.end(), comp);
-            EXPECT_EQ(pdg::electron().get(), comp->secondary_pdg);
-            EXPECT_EQ(1, comp->micro_xs.size());
-            EXPECT_EQ(comp->models.size(), comp->micro_xs.size());
-
-            const auto& kn = comp->micro_xs.find(comp->models[0]);
-            EXPECT_EQ(ImportModelClass::klein_nishina, kn->first);
-
-            static const double expected_size[]    = {13, 13, 13};
-            static const double expected_x_front[] = {0.0001, 0.0001, 0.0001};
-            static const double expected_y_front[]
-                = {1.0069880589339, 0.96395721121544, 1.042982687407};
-            static const double expected_x_back[]
-                = {100000000, 100000000, 100000000};
-            static const double expected_y_back[] = {
-                7.3005460134493e-07, 6.7387221120147e-07, 7.8623296376253e-07};
-            static const double expected_element_id[] = {0, 1, 2};
-
-            auto actual = get_values(kn->second.back());
-            EXPECT_VEC_EQ(expected_size, actual["x_size"]);
-            EXPECT_VEC_EQ(expected_size, actual["y_size"]);
-            EXPECT_VEC_SOFT_EQ(expected_x_front, actual["x_front"]);
-            EXPECT_VEC_SOFT_EQ(expected_y_front, actual["y_front"]);
-            EXPECT_VEC_SOFT_EQ(expected_x_back, actual["x_back"]);
-            EXPECT_VEC_SOFT_EQ(expected_y_back, actual["y_back"]);
-            EXPECT_VEC_EQ(expected_element_id, actual["element_id"]);
-        }
-    }
->>>>>>> ccc088df
 }
 
 //---------------------------------------------------------------------------//
@@ -343,7 +156,6 @@
 
     const unsigned int expected_material_ids[] = {1, 1, 1, 1, 0};
 
-<<<<<<< HEAD
     static const char* expected_names[] = {"box0x125555be0",
                                            "box0x125556d20",
                                            "box0x125557160",
@@ -355,57 +167,12 @@
                                             "box0x1255570a0",
                                             "box0x125557500",
                                             "World0x125555ea0"};
-=======
-    static const std::string expected_names[]  = {"box0x125555be0",
-                                                  "box0x125556d20",
-                                                  "box0x125557160",
-                                                  "box0x1255575a0",
-                                                  "World0x125555f10"};
-    static const std::string expected_solids[] = {"box0x125555b70",
-                                                  "box0x125556c70",
-                                                  "box0x1255570a0",
-                                                  "box0x125557500",
-                                                  "World0x125555ea0"};
->>>>>>> ccc088df
 
     EXPECT_VEC_EQ(expected_material_ids, material_ids);
     EXPECT_VEC_EQ(expected_names, names);
     EXPECT_VEC_EQ(expected_solids, solids);
-<<<<<<< HEAD
-}
-=======
 }
 
 //---------------------------------------------------------------------------//
-TEST_F(RootImporterTest, em_params)
-{
-    const auto& em_params = data_.em_params;
-    EXPECT_EQ(7, em_params.size());
-
-    std::vector<std::string> enum_string;
-    std::vector<double>      value;
-
-    for (const auto& key : em_params)
-    {
-        enum_string.push_back(to_cstring(key.first));
-        value.push_back(key.second);
-    }
-
-    static const std::string expected_enum_string[] = {"energy_loss_fluct",
-                                                       "lpm",
-                                                       "integral_approach",
-                                                       "linear_loss_limit",
-                                                       "bins_per_decade",
-                                                       "min_table_energy",
-                                                       "max_table_energy"};
-
-    static const double expected_value[]
-        = {true, true, true, 0.01, 7, 1e-4, 100e6};
-
-    EXPECT_VEC_EQ(expected_enum_string, enum_string);
-    EXPECT_VEC_EQ(expected_value, value);
-}
-//---------------------------------------------------------------------------//
 } // namespace test
-} // namespace celeritas
->>>>>>> ccc088df
+} // namespace celeritas