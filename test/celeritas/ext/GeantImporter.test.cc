--- conflicted
+++ resolved
@@ -188,7 +188,6 @@
                                             "livermore_rayleigh"};
     EXPECT_VEC_EQ(expected_models, summary.models);
 }
-<<<<<<< HEAD
 
 //---------------------------------------------------------------------------//
 TEST_F(FourSteelSlabsEmStandard, elements)
@@ -860,8 +859,6 @@
     EXPECT_VEC_SOFT_EQ(expected_fluor_probability, fluor_probability);
     EXPECT_VEC_SOFT_EQ(expected_fluor_energy, fluor_energy);
 }
-=======
 //---------------------------------------------------------------------------//
 } // namespace test
-} // namespace celeritas
->>>>>>> ccc088df
+} // namespace celeritas