--- conflicted
+++ resolved
@@ -441,23 +441,19 @@
     {
         FAIL() << "VecGeom 1.1.17 crashes when trying to load unknown solids";
     }
-    else if (vecgeom_version <= Version(1, 2, 0))
-    {
-        ADD_FAILURE() << "VecGeom 1.2.0 does not implement expected solids";
-    }
 
     auto const& geom = *this->geometry();
     EXPECT_EQ(2, geom.max_depth());
+
+    if (vecgeom_version <= Version(1, 2, 0))
+    {
+        ADD_FAILURE() << "VecGeom 1.2.0 does not implement expected solids";
+    }
 
     // TODO: there are 27 actual solids, but there are a few "unused" volumes
     // created during construction, and different versions of VecGeom are
     // missing different solids (and thus are missing volumes!)
-<<<<<<< HEAD
-    ASSERT_EQ(25, geom.num_volumes());
-=======
-    EXPECT_EQ(26, geom.num_volumes());
-    EXPECT_EQ(2, geom.max_depth());
->>>>>>> 51e76d02
+    ASSERT_EQ(26, geom.num_volumes());
 
     EXPECT_EQ("World", geom.id_to_label(VolumeId{25}).name);
     EXPECT_EQ("vol0", geom.id_to_label(VolumeId{4}).name);
@@ -524,25 +520,20 @@
     {
         FAIL() << "VecGeom 1.1.17 crashes when trying to load unknown solids";
     }
-    else if (vecgeom_version <= Version(1, 2, 0))
-    {
-        ADD_FAILURE() << "VecGeom 1.2.0 does not implement expected solids";
-    }
 
     auto const& geom = *this->geometry();
     EXPECT_EQ(2, geom.max_depth());
+
+    if (vecgeom_version <= Version(1, 2, 0))
+    {
+        ADD_FAILURE() << "VecGeom 1.2.0 does not implement expected solids";
+    }
 
     // TODO: there are 27 actual solids, but there are a few "unused" volumes
     // created during construction, and different versions of VecGeom are
     // missing different solids (and thus are missing volumes!)
-<<<<<<< HEAD
-    // 25 is the "expected" number from VecGeom 1.2.1 (used by CI)
-    ASSERT_EQ(25, geom.num_volumes());
-=======
     // 26 is the "expected" number from VecGeom 1.2.2 (used by CI)
-    EXPECT_EQ(26, geom.num_volumes());
-    EXPECT_EQ(2, geom.max_depth());
->>>>>>> 51e76d02
+    ASSERT_EQ(26, geom.num_volumes());
 
     EXPECT_EQ("World", geom.id_to_label(VolumeId{25}).name);
     EXPECT_EQ("vol0", geom.id_to_label(VolumeId{4}).name);
