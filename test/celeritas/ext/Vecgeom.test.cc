//----------------------------------*-C++-*----------------------------------//
// Copyright 2020-2023 UT-Battelle, LLC, and other Celeritas developers.
// See the top-level COPYRIGHT file for details.
// SPDX-License-Identifier: (Apache-2.0 OR MIT)
//---------------------------------------------------------------------------//
//! \file celeritas/ext/Vecgeom.test.cc
//---------------------------------------------------------------------------//
#include "Vecgeom.test.hh"

#include "celeritas_cmake_strings.h"
#include "corecel/cont/ArrayIO.hh"
#include "corecel/data/CollectionStateStore.hh"
#include "corecel/io/Repr.hh"
#include "corecel/io/StringUtils.hh"
#include "corecel/math/NumericLimits.hh"
#include "corecel/sys/Device.hh"
#include "corecel/sys/Version.hh"
#include "celeritas/GeantTestBase.hh"
#include "celeritas/GlobalGeoTestBase.hh"
#include "celeritas/GlobalTestBase.hh"
#include "celeritas/OnlyGeoTestBase.hh"
#include "celeritas/ext/VecgeomData.hh"
#include "celeritas/ext/VecgeomParams.hh"
#include "celeritas/ext/VecgeomTrackView.hh"

#include "celeritas_test.hh"

namespace celeritas
{
namespace test
{
//---------------------------------------------------------------------------//

// Since VecGeom is currently CUDA-only, we cannot use the TEST_IF_CELER_DEVICE
// macro (which also allows HIP).
#if CELERITAS_USE_CUDA
#    define TEST_IF_CELERITAS_CUDA(name) name
#else
#    define TEST_IF_CELERITAS_CUDA(name) DISABLED_##name
#endif

namespace
{
auto const vecgeom_version
    = celeritas::Version::from_string(celeritas_vecgeom_version);
}

//---------------------------------------------------------------------------//
// TESTS
//---------------------------------------------------------------------------//

class VecgeomTestBase : virtual public GlobalTestBase
{
  public:
    //!@{
    using HostStateStore
        = CollectionStateStore<VecgeomStateData, MemSpace::host>;
    //!@}

    struct TrackingResult
    {
        std::vector<std::string> volumes;
        std::vector<real_type> distances;

        void print_expected();
    };

  public:
    //! Create a host track view
    VecgeomTrackView make_geo_track_view()
    {
        if (!host_state)
        {
            host_state = HostStateStore(this->geometry()->host_ref(), 1);
        }
        return VecgeomTrackView(
            this->geometry()->host_ref(), host_state.ref(), TrackSlotId(0));
    }

    //! Find linear segments until outside
    TrackingResult track(Real3 const& pos, Real3 const& dir);

  private:
    HostStateStore host_state;
};

auto VecgeomTestBase::track(Real3 const& pos, Real3 const& dir)
    -> TrackingResult
{
    auto const& params = *this->geometry();

    TrackingResult result;

    VecgeomTrackView geo = this->make_geo_track_view();
    geo = {pos, dir};

    if (geo.is_outside())
    {
        // Initial step is outside but may approach insidfe
        result.volumes.push_back("[OUTSIDE]");
        auto next = geo.find_next_step();
        result.distances.push_back(next.distance);
        if (next.boundary)
        {
            geo.move_to_boundary();
            geo.cross_boundary();
            EXPECT_TRUE(geo.is_on_boundary());
        }
    }

    while (!geo.is_outside())
    {
        result.volumes.push_back(params.id_to_label(geo.volume_id()).name);
        auto next = geo.find_next_step();
        result.distances.push_back(next.distance);
        if (!next.boundary)
        {
            // Failure to find the next boundary while inside the geometry
            ADD_FAILURE();
            result.volumes.push_back("[NO INTERCEPT]");
            break;
        }
        geo.move_to_boundary();
        geo.cross_boundary();
    }

    return result;
}

void VecgeomTestBase::TrackingResult::print_expected()
{
    cout << "/*** ADD THE FOLLOWING UNIT TEST CODE ***/\n"
         << "static const char* const expected_volumes[] = "
         << repr(this->volumes) << ";\n"
         << "EXPECT_VEC_EQ(expected_volumes, result.volumes);\n"
         << "static const real_type expected_distances[] = "
         << repr(this->distances) << ";\n"
         << "EXPECT_VEC_SOFT_EQ(expected_distances, result.distances);\n"
         << "/*** END CODE ***/\n";
}

//---------------------------------------------------------------------------//
// FOUR-LEVELS TEST
//---------------------------------------------------------------------------//
#define FourLevelsTest FourLevelsTest

class FourLevelsTest : public GlobalGeoTestBase,
                       public OnlyGeoTestBase,
                       public VecgeomTestBase
{
  public:
    char const* geometry_basename() const final { return "four-levels"; }
};

//---------------------------------------------------------------------------//

TEST_F(FourLevelsTest, accessors)
{
    auto const& geom = *this->geometry();
    EXPECT_EQ(4, geom.max_depth());
    ASSERT_EQ(4, geom.num_volumes());

    EXPECT_EQ("Shape2", geom.id_to_label(VolumeId{0}).name);
    EXPECT_EQ("Shape1", geom.id_to_label(VolumeId{1}).name);
    EXPECT_EQ("Envelope", geom.id_to_label(VolumeId{2}).name);
    EXPECT_EQ("World", geom.id_to_label(VolumeId{3}).name);
    EXPECT_EQ(Label("World", "0xdeadbeef"), geom.id_to_label(VolumeId{3}));
}

//---------------------------------------------------------------------------//

TEST_F(FourLevelsTest, detailed_track)
{
    VecgeomTrackView geo = this->make_geo_track_view();
    geo = GeoTrackInitializer{{-10, -10, -10}, {1, 0, 0}};
    EXPECT_EQ(VolumeId{0}, geo.volume_id());
    EXPECT_FALSE(geo.is_on_boundary());

    // Check for surfaces up to a distance of 4 units away
    auto next = geo.find_next_step(4.0);
    EXPECT_SOFT_EQ(4.0, next.distance);
    EXPECT_FALSE(next.boundary);
    next = geo.find_next_step(4.0);
    EXPECT_SOFT_EQ(4.0, next.distance);
    EXPECT_FALSE(next.boundary);
    geo.move_internal(3.5);
    EXPECT_FALSE(geo.is_on_boundary());

    // Find one a bit further, then cross it
    next = geo.find_next_step(4.0);
    EXPECT_SOFT_EQ(1.5, next.distance);
    EXPECT_TRUE(next.boundary);
    geo.move_to_boundary();
    EXPECT_EQ(VolumeId{0}, geo.volume_id());
    geo.cross_boundary();
    EXPECT_EQ(VolumeId{1}, geo.volume_id());
    EXPECT_TRUE(geo.is_on_boundary());

    // Find the next boundary and make sure that nearer distances aren't
    // accepted
    next = geo.find_next_step();
    EXPECT_SOFT_EQ(1.0, next.distance);
    EXPECT_TRUE(next.boundary);
    EXPECT_TRUE(geo.is_on_boundary());
    next = geo.find_next_step(0.5);
    EXPECT_SOFT_EQ(0.5, next.distance);
    EXPECT_FALSE(next.boundary);

    {
        SCOPED_TRACE("outside in");
        geo = GeoTrackInitializer{{-25, 6.5, 6.5}, {1, 0, 0}};
        EXPECT_TRUE(geo.is_outside());

        next = geo.find_next_step(0.5);
        EXPECT_SOFT_EQ(0.5, next.distance);
        EXPECT_FALSE(next.boundary);

        next = geo.find_next_step(2);
        EXPECT_SOFT_EQ(1.0, next.distance);
        EXPECT_TRUE(next.boundary);

        geo.move_to_boundary();
        EXPECT_TRUE(geo.is_outside());
        geo.cross_boundary();
        EXPECT_FALSE(geo.is_outside());
        EXPECT_EQ(VolumeId{3}, geo.volume_id());
    }
    {
        SCOPED_TRACE("inside out");
        geo = GeoTrackInitializer{{-23.5, 6.5, 6.5}, {-1, 0, 0}};
        EXPECT_FALSE(geo.is_outside());
        EXPECT_EQ(VolumeId{3}, geo.volume_id());

        next = geo.find_next_step(2);
        EXPECT_SOFT_EQ(0.5, next.distance);
        EXPECT_TRUE(next.boundary);

        geo.move_to_boundary();
        EXPECT_FALSE(geo.is_outside());
        geo.cross_boundary();
        EXPECT_TRUE(geo.is_outside());

        next = geo.find_next_step(2);
        EXPECT_SOFT_EQ(2, next.distance);
        EXPECT_FALSE(next.boundary);

        next = geo.find_next_step();
        EXPECT_GT(next.distance, 1e10);
        EXPECT_FALSE(next.boundary);
    }
}

//---------------------------------------------------------------------------//

TEST_F(FourLevelsTest, tracking)
{
    {
        SCOPED_TRACE("Rightward");
        auto result = this->track({-10, -10, -10}, {1, 0, 0});
        // result.print_expected();
        static char const* const expected_volumes[] = {"Shape2",
                                                       "Shape1",
                                                       "Envelope",
                                                       "World",
                                                       "Envelope",
                                                       "Shape1",
                                                       "Shape2",
                                                       "Shape1",
                                                       "Envelope",
                                                       "World"};
        EXPECT_VEC_EQ(expected_volumes, result.volumes);
        static const real_type expected_distances[]
            = {5, 1, 1, 6, 1, 1, 10, 1, 1, 7};
        EXPECT_VEC_SOFT_EQ(expected_distances, result.distances);
    }
    {
        SCOPED_TRACE("From outside edge");
        auto result = this->track({-24, 10., 10.}, {1, 0, 0});
        static char const* const expected_volumes[] = {"[OUTSIDE]",
                                                       "World",
                                                       "Envelope",
                                                       "Shape1",
                                                       "Shape2",
                                                       "Shape1",
                                                       "Envelope",
                                                       "World",
                                                       "Envelope",
                                                       "Shape1",
                                                       "Shape2",
                                                       "Shape1",
                                                       "Envelope",
                                                       "World"};
        EXPECT_VEC_EQ(expected_volumes, result.volumes);
        static const real_type expected_distances[]
            = {1e-13, 7.0 - 1e-13, 1, 1, 10, 1, 1, 6, 1, 1, 10, 1, 1, 7};
        EXPECT_VEC_SOFT_EQ(expected_distances, result.distances);
    }
    {
        SCOPED_TRACE("Leaving world");
        auto result = this->track({-10, 10, 10}, {0, 1, 0});
        static char const* const expected_volumes[]
            = {"Shape2", "Shape1", "Envelope", "World"};
        EXPECT_VEC_EQ(expected_volumes, result.volumes);
        static const real_type expected_distances[] = {5, 1, 2, 6};
        EXPECT_VEC_SOFT_EQ(expected_distances, result.distances);
    }
    {
        SCOPED_TRACE("Upward");
        auto result = this->track({-10, 10, 10}, {0, 0, 1});
        static char const* const expected_volumes[]
            = {"Shape2", "Shape1", "Envelope", "World"};
        EXPECT_VEC_EQ(expected_volumes, result.volumes);
        static const real_type expected_distances[] = {5, 1, 3, 5};
        EXPECT_VEC_SOFT_EQ(expected_distances, result.distances);
    }
    {
        // Formerly in linear propagator test, used to fail
        SCOPED_TRACE("From just outside world");
        auto result = this->track({-24, 10, 10}, {1, 0, 0});
        static char const* const expected_volumes[] = {"[OUTSIDE]",
                                                       "World",
                                                       "Envelope",
                                                       "Shape1",
                                                       "Shape2",
                                                       "Shape1",
                                                       "Envelope",
                                                       "World",
                                                       "Envelope",
                                                       "Shape1",
                                                       "Shape2",
                                                       "Shape1",
                                                       "Envelope",
                                                       "World"};
        EXPECT_VEC_EQ(expected_volumes, result.volumes);
        static const real_type expected_distances[]
            = {1e-13, 7, 1, 1, 10, 1, 1, 6, 1, 1, 10, 1, 1, 7};
        EXPECT_VEC_SOFT_EQ(expected_distances, result.distances);
    }
}

//---------------------------------------------------------------------------//

TEST_F(FourLevelsTest, safety)
{
    VecgeomTrackView geo = this->make_geo_track_view();
    std::vector<real_type> safeties;

    for (auto i : range(11))
    {
        real_type r = 2.0 * i;
        geo = {{r, r, r}, {1, 0, 0}};

        if (!geo.is_outside())
        {
            safeties.push_back(geo.find_safety());
        }
    }

    static const real_type expected_safeties[] = {3,
                                                  1,
                                                  0,
                                                  1.92820323027551,
                                                  1.53589838486225,
                                                  5,
                                                  1.53589838486225,
                                                  1.92820323027551,
                                                  0,
                                                  1,
                                                  3};
    EXPECT_VEC_SOFT_EQ(expected_safeties, safeties);
}

//---------------------------------------------------------------------------//

TEST_F(FourLevelsTest, TEST_IF_CELERITAS_CUDA(device))
{
    using StateStore = CollectionStateStore<VecgeomStateData, MemSpace::device>;

    // Set up test input
    VGGTestInput input;
    input.init = {{{10, 10, 10}, {1, 0, 0}},
                  {{10, 10, -10}, {1, 0, 0}},
                  {{10, -10, 10}, {1, 0, 0}},
                  {{10, -10, -10}, {1, 0, 0}},
                  {{-10, 10, 10}, {-1, 0, 0}},
                  {{-10, 10, -10}, {-1, 0, 0}},
                  {{-10, -10, 10}, {-1, 0, 0}},
                  {{-10, -10, -10}, {-1, 0, 0}}};
    StateStore device_states(this->geometry()->host_ref(), input.init.size());
    input.max_segments = 5;
    input.params = this->geometry()->device_ref();
    input.state = device_states.ref();

    // Run kernel
    auto output = vgg_test(input);

    static int const expected_ids[]
        = {1, 2, 3, -2, -3, 1, 2, 3, -2, -3, 1, 2, 3, -2, -3, 1, 2, 3, -2, -3,
           1, 2, 3, -2, -3, 1, 2, 3, -2, -3, 1, 2, 3, -2, -3, 1, 2, 3, -2, -3};

    static double const expected_distances[]
        = {5, 1, 1, 7, -3, 5, 1, 1, 7, -3, 5, 1, 1, 7, -3, 5, 1, 1, 7, -3,
           5, 1, 1, 7, -3, 5, 1, 1, 7, -3, 5, 1, 1, 7, -3, 5, 1, 1, 7, -3};

    // Check results
    EXPECT_VEC_EQ(expected_ids, output.ids);
    EXPECT_VEC_SOFT_EQ(expected_distances, output.distances);
}

//---------------------------------------------------------------------------//
// SOLIDS TEST
//---------------------------------------------------------------------------//

class SolidsTest : public VecgeomTestBase,
                   public OnlyGeoTestBase,
                   public GlobalGeoTestBase
{
  public:
    char const* geometry_basename() const final { return "solids"; }
};

//---------------------------------------------------------------------------//

TEST_F(SolidsTest, geomDump)
{
    this->geometry();
    auto const& geomgr = vecgeom::GeoManager::Instance();
    auto const* world = geomgr.GetWorld();
    CELER_ASSERT(world);
    world->PrintContent();
}

//---------------------------------------------------------------------------//

TEST_F(SolidsTest, accessors)
{
    if (vecgeom_version <= Version(1, 1, 17))
    {
        FAIL() << "VecGeom 1.1.17 crashes when trying to load unknown solids";
    }

    auto const& geom = *this->geometry();
    EXPECT_EQ(2, geom.max_depth());

    if (vecgeom_version <= Version(1, 2, 0))
    {
        ADD_FAILURE() << "VecGeom 1.2.0 does not implement expected solids";
    }

<<<<<<< HEAD
    auto const& geom = *this->geometry();
    EXPECT_EQ(26, geom.num_volumes());
    EXPECT_EQ(2, geom.max_depth());

    EXPECT_EQ("World", geom.id_to_label(VolumeId{geom.num_volumes() - 1}).name);
    EXPECT_EQ("box500", geom.id_to_label(VolumeId{4}).name);
    EXPECT_EQ("cone1", geom.id_to_label(VolumeId{5}).name);
    EXPECT_EQ("trap1", geom.id_to_label(VolumeId{9}).name);
=======
    // TODO: there are 27 actual solids, but there are a few "unused" volumes
    // created during construction, and different versions of VecGeom are
    // missing different solids (and thus are missing volumes!)
    ASSERT_EQ(26, geom.num_volumes());

    EXPECT_EQ("World", geom.id_to_label(VolumeId{25}).name);
    EXPECT_EQ("vol0", geom.id_to_label(VolumeId{4}).name);
    EXPECT_EQ("vol1", geom.id_to_label(VolumeId{5}).name);
    EXPECT_EQ("vol11", geom.id_to_label(VolumeId{9}).name);
>>>>>>> dc32ad4f
}

//---------------------------------------------------------------------------//

TEST_F(SolidsTest, trace)
{
    {
        SCOPED_TRACE("Center -x");
        auto result = this->track({375, 0, 0}, {-1, 0, 0});
        static char const* const expected_volumes[] = {"ellipsoid1",
                                                       "World",
                                                       "polycone1",
                                                       "World",
                                                       "sphere1",
                                                       "World",
                                                       "box500",
                                                       "World",
                                                       "cone1",
                                                       "World",
                                                       "trd1",
                                                       "World",
                                                       "parabol1",
                                                       "World"};
        EXPECT_VEC_EQ(expected_volumes, result.volumes);
        static const real_type expected_distances[] = {20,
                                                       95,
                                                       20,
                                                       115,
                                                       40,
                                                       60,
                                                       50,
                                                       73,
                                                       54,
                                                       83,
                                                       30,
                                                       88.786678713601,
                                                       42.426642572799,
                                                       203.7866787136};
        EXPECT_VEC_SOFT_EQ(expected_distances, result.distances);
    }
    {
        SCOPED_TRACE("Upper +x");
        auto result = this->track({-375, 125, 0}, {1, 0, 0});
        static char const* const expected_volumes[]
            = {"World", "hype1",    "World", "para1",     "World", "tube100",
               "World", "boolean1", "World", "boolean1",  "World", "torus1",
               "World", "torus1",   "World", "polyhedr1", "World", "polyhedr1",
               "World", "ellcone1", "World"};
        EXPECT_VEC_EQ(expected_volumes, result.volumes);
        static const real_type expected_distances[] = {20,
                                                       4,
                                                       71,
                                                       60,
                                                       75,
                                                       4,
                                                       116.000001,
                                                       12.499999,
                                                       20.000001,
                                                       17.499999,
                                                       60,
                                                       2,
                                                       16,
                                                       2,
                                                       111.98703789108,
                                                       1e-08,
                                                       40.048511400819,
                                                       25.977412807017,
                                                       86.987037891082,
                                                       10,
                                                       220};
        EXPECT_VEC_SOFT_EQ(expected_distances, result.distances);
    }
    {
        SCOPED_TRACE("Lower +x");
        auto result = this->track({-375, -125, 0}, {1, 0, 0});
        static char const* const expected_volumes[] = {"arb8b",
                                                       "World",
                                                       "arb8a",
                                                       "World",
                                                       "trap1",
                                                       "World",
                                                       "tetrah1",
                                                       "World",
                                                       "orb1",
                                                       "World",
                                                       "genPocone1",
                                                       "World",
                                                       "elltube1",
                                                       "World"};
        EXPECT_VEC_EQ(expected_volumes, result.volumes);
        static const real_type expected_distances[] = {40,
                                                       45,
                                                       80,
                                                       68.125,
                                                       33.75,
                                                       108.125,
                                                       55.928620358185,
                                                       29.071379641815,
                                                       80,
                                                       40,
                                                       45,
                                                       105,
                                                       40,
                                                       205};
        EXPECT_VEC_SOFT_EQ(expected_distances, result.distances);
    }
}

//---------------------------------------------------------------------------//
// CONSTRUCT FROM GEANT4
//---------------------------------------------------------------------------//

class GeantBuilderTestBase : virtual public GeantTestBase,
                             public VecgeomTestBase
{
  public:
    static void SetUpTestCase()
    {
        // Make sure existing VecGeom geometry has been cleared
        GlobalGeoTestBase::reset_geometry();
    }

    SPConstGeo build_geometry() override
    {
        return std::make_shared<VecgeomParams>(this->get_world_volume());
    }
};

//---------------------------------------------------------------------------//

#define FourLevelsGeantTest TEST_IF_CELERITAS_GEANT(FourLevelsGeantTest)
class FourLevelsGeantTest : public GeantBuilderTestBase
{
  public:
    char const* geometry_basename() const final { return "four-levels"; }
};

//---------------------------------------------------------------------------//

TEST_F(FourLevelsGeantTest, accessors)
{
    auto const& geom = *this->geometry();
    EXPECT_EQ(4, geom.num_volumes());
    EXPECT_EQ(4, geom.max_depth());

    EXPECT_EQ("World", geom.id_to_label(VolumeId{0}).name);
    EXPECT_EQ("Envelope", geom.id_to_label(VolumeId{1}).name);
    EXPECT_EQ("Shape1", geom.id_to_label(VolumeId{2}).name);
    EXPECT_EQ("Shape2", geom.id_to_label(VolumeId{3}).name);
}

//---------------------------------------------------------------------------//

TEST_F(FourLevelsGeantTest, tracking)
{
    {
        SCOPED_TRACE("Rightward");
        auto result = this->track({-10, -10, -10}, {1, 0, 0});
        // result.print_expected();
        static char const* const expected_volumes[] = {"Shape2",
                                                       "Shape1",
                                                       "Envelope",
                                                       "World",
                                                       "Envelope",
                                                       "Shape1",
                                                       "Shape2",
                                                       "Shape1",
                                                       "Envelope",
                                                       "World"};
        EXPECT_VEC_EQ(expected_volumes, result.volumes);
        static const real_type expected_distances[]
            = {5, 1, 1, 6, 1, 1, 10, 1, 1, 7};
        EXPECT_VEC_SOFT_EQ(expected_distances, result.distances);
    }
    {
        SCOPED_TRACE("From outside edge");
        auto result = this->track({-24, 10., 10.}, {1, 0, 0});
        static char const* const expected_volumes[] = {"[OUTSIDE]",
                                                       "World",
                                                       "Envelope",
                                                       "Shape1",
                                                       "Shape2",
                                                       "Shape1",
                                                       "Envelope",
                                                       "World",
                                                       "Envelope",
                                                       "Shape1",
                                                       "Shape2",
                                                       "Shape1",
                                                       "Envelope",
                                                       "World"};
        EXPECT_VEC_EQ(expected_volumes, result.volumes);
        static const real_type expected_distances[]
            = {1e-13, 7.0 - 1e-13, 1, 1, 10, 1, 1, 6, 1, 1, 10, 1, 1, 7};
        EXPECT_VEC_SOFT_EQ(expected_distances, result.distances);
    }
    {
        SCOPED_TRACE("Leaving world");
        auto result = this->track({-10, 10, 10}, {0, 1, 0});
        static char const* const expected_volumes[]
            = {"Shape2", "Shape1", "Envelope", "World"};
        EXPECT_VEC_EQ(expected_volumes, result.volumes);
        static const real_type expected_distances[] = {5, 1, 2, 6};
        EXPECT_VEC_SOFT_EQ(expected_distances, result.distances);
    }
    {
        SCOPED_TRACE("Upward");
        auto result = this->track({-10, 10, 10}, {0, 0, 1});
        static char const* const expected_volumes[]
            = {"Shape2", "Shape1", "Envelope", "World"};
        EXPECT_VEC_EQ(expected_volumes, result.volumes);
        static const real_type expected_distances[] = {5, 1, 3, 5};
        EXPECT_VEC_SOFT_EQ(expected_distances, result.distances);
    }
    {
        // Formerly in linear propagator test, used to fail
        SCOPED_TRACE("From just outside world");
        auto result = this->track({-24, 10, 10}, {1, 0, 0});
        static char const* const expected_volumes[] = {"[OUTSIDE]",
                                                       "World",
                                                       "Envelope",
                                                       "Shape1",
                                                       "Shape2",
                                                       "Shape1",
                                                       "Envelope",
                                                       "World",
                                                       "Envelope",
                                                       "Shape1",
                                                       "Shape2",
                                                       "Shape1",
                                                       "Envelope",
                                                       "World"};
        EXPECT_VEC_EQ(expected_volumes, result.volumes);
        static const real_type expected_distances[]
            = {1e-13, 7, 1, 1, 10, 1, 1, 6, 1, 1, 10, 1, 1, 7};
        EXPECT_VEC_SOFT_EQ(expected_distances, result.distances);
    }
}

//---------------------------------------------------------------------------//

#define SolidsGeantTest TEST_IF_CELERITAS_GEANT(SolidsGeantTest)

class SolidsGeantTest : public GeantBuilderTestBase
{
  public:
    char const* geometry_basename() const final { return "solids"; }
};

//---------------------------------------------------------------------------//

TEST_F(SolidsGeantTest, geomDump)
{
    this->geometry();
    auto const* world = vecgeom::GeoManager::Instance().GetWorld();
    world->PrintContent();
}

//---------------------------------------------------------------------------//

TEST_F(SolidsGeantTest, accessors)
{
    if (vecgeom_version <= Version(1, 1, 17))
    {
        FAIL() << "VecGeom 1.1.17 crashes when trying to load unknown solids";
    }

    auto const& geom = *this->geometry();
    EXPECT_EQ(2, geom.max_depth());

    if (vecgeom_version <= Version(1, 2, 0))
    {
        ADD_FAILURE() << "VecGeom 1.2.0 does not implement expected solids";
    }

<<<<<<< HEAD
    auto const& geom = *this->geometry();
    EXPECT_EQ(26, geom.num_volumes());
    EXPECT_EQ(2, geom.max_depth());

    EXPECT_EQ("World", geom.id_to_label(VolumeId{0}).name);
    EXPECT_EQ("box500", geom.id_to_label(VolumeId{1}).name);
    EXPECT_EQ("cone1", geom.id_to_label(VolumeId{2}).name);
    EXPECT_EQ("b500_bool_left", geom.id_to_label(VolumeId{9}).name);
=======
    // TODO: there are 27 actual solids, but there are a few "unused" volumes
    // created during construction, and different versions of VecGeom are
    // missing different solids (and thus are missing volumes!)
    // 26 is the "expected" number from VecGeom 1.2.2 (used by CI)
    ASSERT_EQ(26, geom.num_volumes());

    EXPECT_EQ("World", geom.id_to_label(VolumeId{25}).name);
    EXPECT_EQ("vol0", geom.id_to_label(VolumeId{4}).name);
    EXPECT_EQ("vol1", geom.id_to_label(VolumeId{5}).name);
    EXPECT_EQ("vol11", geom.id_to_label(VolumeId{9}).name);
>>>>>>> dc32ad4f
}

//---------------------------------------------------------------------------//

TEST_F(SolidsGeantTest, trace)
{
    {
        SCOPED_TRACE("Center -x");
        auto result = this->track({375, 0, 0}, {-1, 0, 0});
        static char const* const expected_volumes[] = {"ellipsoid1",
                                                       "World",
                                                       "polycone1",
                                                       "World",
                                                       "sphere1",
                                                       "World",
                                                       "box500",
                                                       "World",
                                                       "cone1",
                                                       "World",
                                                       "trd1",
                                                       "World",
                                                       "parabol1",
                                                       "World"};
        EXPECT_VEC_EQ(expected_volumes, result.volumes);
        static const real_type expected_distances[] = {20,
                                                       95,
                                                       20,
                                                       115,
                                                       40,
                                                       60,
                                                       50,
                                                       73,
                                                       54,
                                                       83,
                                                       30,
                                                       88.786678713601,
                                                       42.426642572799,
                                                       203.7866787136};
        EXPECT_VEC_SOFT_EQ(expected_distances, result.distances);
    }
    {
        SCOPED_TRACE("Upper +x");
        auto result = this->track({-375, 125, 0}, {1, 0, 0});
        static char const* const expected_volumes[]
            = {"World", "hype1",    "World", "para1",     "World", "tube100",
               "World", "boolean1", "World", "boolean1",  "World", "torus1",
               "World", "torus1",   "World", "polyhedr1", "World", "polyhedr1",
               "World", "ellcone1", "World"};
        EXPECT_VEC_EQ(expected_volumes, result.volumes);
        static const real_type expected_distances[] = {20,
                                                       4,
                                                       71,
                                                       60,
                                                       75,
                                                       4,
                                                       116.000001,
                                                       12.499999,
                                                       20.000001,
                                                       17.499999,
                                                       60,
                                                       2,
                                                       16,
                                                       2,
                                                       111.98703789108,
                                                       1e-08,
                                                       40.048511400819,
                                                       25.977412807017,
                                                       86.987037891082,
                                                       10,
                                                       220};
        EXPECT_VEC_SOFT_EQ(expected_distances, result.distances);
    }
    {
        SCOPED_TRACE("Lower +x");
        auto result = this->track({-375, -125, 0}, {1, 0, 0});
        static char const* const expected_volumes[] = {"arb8b",
                                                       "World",
                                                       "arb8a",
                                                       "World",
                                                       "trap1",
                                                       "World",
                                                       "tetrah1",
                                                       "World",
                                                       "orb1",
                                                       "World",
                                                       "genPocone1",
                                                       "World",
                                                       "elltube1",
                                                       "World"};
        EXPECT_VEC_EQ(expected_volumes, result.volumes);
        static const real_type expected_distances[] = {40,
                                                       45,
                                                       80,
                                                       68.125,
                                                       33.75,
                                                       108.125,
                                                       55.928620358185,
                                                       29.071379641815,
                                                       80,
                                                       40,
                                                       45,
                                                       105,
                                                       40,
                                                       205};
        EXPECT_VEC_SOFT_EQ(expected_distances, result.distances);
    }
}

//---------------------------------------------------------------------------//
}  // namespace test
}  // namespace celeritas<|MERGE_RESOLUTION|>--- conflicted
+++ resolved
@@ -447,26 +447,11 @@
         ADD_FAILURE() << "VecGeom 1.2.0 does not implement expected solids";
     }
 
-<<<<<<< HEAD
-    auto const& geom = *this->geometry();
-    EXPECT_EQ(26, geom.num_volumes());
-    EXPECT_EQ(2, geom.max_depth());
-
+    ASSERT_EQ(26, geom.num_volumes());
     EXPECT_EQ("World", geom.id_to_label(VolumeId{geom.num_volumes() - 1}).name);
     EXPECT_EQ("box500", geom.id_to_label(VolumeId{4}).name);
     EXPECT_EQ("cone1", geom.id_to_label(VolumeId{5}).name);
     EXPECT_EQ("trap1", geom.id_to_label(VolumeId{9}).name);
-=======
-    // TODO: there are 27 actual solids, but there are a few "unused" volumes
-    // created during construction, and different versions of VecGeom are
-    // missing different solids (and thus are missing volumes!)
-    ASSERT_EQ(26, geom.num_volumes());
-
-    EXPECT_EQ("World", geom.id_to_label(VolumeId{25}).name);
-    EXPECT_EQ("vol0", geom.id_to_label(VolumeId{4}).name);
-    EXPECT_EQ("vol1", geom.id_to_label(VolumeId{5}).name);
-    EXPECT_EQ("vol11", geom.id_to_label(VolumeId{9}).name);
->>>>>>> dc32ad4f
 }
 
 //---------------------------------------------------------------------------//
@@ -609,8 +594,8 @@
 TEST_F(FourLevelsGeantTest, accessors)
 {
     auto const& geom = *this->geometry();
-    EXPECT_EQ(4, geom.num_volumes());
     EXPECT_EQ(4, geom.max_depth());
+    ASSERT_EQ(4, geom.num_volumes());
 
     EXPECT_EQ("World", geom.id_to_label(VolumeId{0}).name);
     EXPECT_EQ("Envelope", geom.id_to_label(VolumeId{1}).name);
@@ -742,27 +727,11 @@
         ADD_FAILURE() << "VecGeom 1.2.0 does not implement expected solids";
     }
 
-<<<<<<< HEAD
-    auto const& geom = *this->geometry();
-    EXPECT_EQ(26, geom.num_volumes());
-    EXPECT_EQ(2, geom.max_depth());
-
-    EXPECT_EQ("World", geom.id_to_label(VolumeId{0}).name);
-    EXPECT_EQ("box500", geom.id_to_label(VolumeId{1}).name);
-    EXPECT_EQ("cone1", geom.id_to_label(VolumeId{2}).name);
-    EXPECT_EQ("b500_bool_left", geom.id_to_label(VolumeId{9}).name);
-=======
-    // TODO: there are 27 actual solids, but there are a few "unused" volumes
-    // created during construction, and different versions of VecGeom are
-    // missing different solids (and thus are missing volumes!)
-    // 26 is the "expected" number from VecGeom 1.2.2 (used by CI)
     ASSERT_EQ(26, geom.num_volumes());
-
-    EXPECT_EQ("World", geom.id_to_label(VolumeId{25}).name);
+    EXPECT_EQ("World", geom.id_to_label(VolumeId{geom.num_volumes() - 1}).name);
     EXPECT_EQ("vol0", geom.id_to_label(VolumeId{4}).name);
     EXPECT_EQ("vol1", geom.id_to_label(VolumeId{5}).name);
     EXPECT_EQ("vol11", geom.id_to_label(VolumeId{9}).name);
->>>>>>> dc32ad4f
 }
 
 //---------------------------------------------------------------------------//
