//----------------------------------*-C++-*----------------------------------//
// Copyright 2020-2022 UT-Battelle, LLC, and other Celeritas developers.
// See the top-level COPYRIGHT file for details.
// SPDX-License-Identifier: (Apache-2.0 OR MIT)
//---------------------------------------------------------------------------//
//! \file celeritas/ext/Vecgeom.test.cc
//---------------------------------------------------------------------------//
#include "Vecgeom.test.hh"

#include "celeritas_cmake_strings.h"
#include "corecel/cont/ArrayIO.hh"
#include "corecel/data/CollectionStateStore.hh"
#include "corecel/io/Repr.hh"
#include "corecel/io/StringUtils.hh"
#include "corecel/math/NumericLimits.hh"
#include "corecel/sys/Device.hh"
#include "celeritas/GeantTestBase.hh"
#include "celeritas/GlobalGeoTestBase.hh"
#include "celeritas/GlobalTestBase.hh"
#include "celeritas/OnlyGeoTestBase.hh"
#include "celeritas/ext/VecgeomData.hh"
#include "celeritas/ext/VecgeomParams.hh"
#include "celeritas/ext/VecgeomTrackView.hh"

#include "celeritas_test.hh"

namespace celeritas
{
namespace test
{
//---------------------------------------------------------------------------//

// Since VecGeom is currently CUDA-only, we cannot use the TEST_IF_CELER_DEVICE
// macro (which also allows HIP).
#if CELERITAS_USE_CUDA
#    define TEST_IF_CELERITAS_CUDA(name) name
#else
#    define TEST_IF_CELERITAS_CUDA(name) DISABLED_##name
#endif

//---------------------------------------------------------------------------//
// TESTS
//---------------------------------------------------------------------------//

class VecgeomTestBase : virtual public GlobalTestBase
{
  public:
    //!@{
    using HostStateStore
        = CollectionStateStore<VecgeomStateData, MemSpace::host>;
    //!@}

    struct TrackingResult
    {
        std::vector<std::string> volumes;
        std::vector<real_type>   distances;

        void print_expected();
    };

  public:
    //! Create a host track view
    VecgeomTrackView make_geo_track_view()
    {
        if (!host_state)
        {
            host_state = HostStateStore(this->geometry()->host_ref(), 1);
        }
        return VecgeomTrackView(
            this->geometry()->host_ref(), host_state.ref(), ThreadId(0));
    }

    //! Find linear segments until outside
    TrackingResult track(const Real3& pos, const Real3& dir);

  private:
    HostStateStore host_state;
};

auto VecgeomTestBase::track(const Real3& pos, const Real3& dir)
    -> TrackingResult
{
    const auto& params = *this->geometry();

    TrackingResult result;

    VecgeomTrackView geo = this->make_geo_track_view();
    geo                  = {pos, dir};

    if (geo.is_outside())
    {
        // Initial step is outside but may approach insidfe
        result.volumes.push_back("[OUTSIDE]");
        auto next = geo.find_next_step();
        result.distances.push_back(next.distance);
        if (next.boundary)
        {
            geo.move_to_boundary();
            geo.cross_boundary();
            EXPECT_TRUE(geo.is_on_boundary());
        }
    }

    while (!geo.is_outside())
    {
        result.volumes.push_back(params.id_to_label(geo.volume_id()).name);
        auto next = geo.find_next_step();
        result.distances.push_back(next.distance);
        if (!next.boundary)
        {
            // Failure to find the next boundary while inside the geometry
            ADD_FAILURE();
            result.volumes.push_back("[NO INTERCEPT]");
            break;
        }
        geo.move_to_boundary();
        geo.cross_boundary();
    }

    return result;
}

void VecgeomTestBase::TrackingResult::print_expected()
{
    cout << "/*** ADD THE FOLLOWING UNIT TEST CODE ***/\n"
         << "static const char* const expected_volumes[] = "
         << repr(this->volumes) << ";\n"
         << "EXPECT_VEC_EQ(expected_volumes, result.volumes);\n"
         << "static const real_type expected_distances[] = "
         << repr(this->distances) << ";\n"
         << "EXPECT_VEC_SOFT_EQ(expected_distances, result.distances);\n"
         << "/*** END CODE ***/\n";
}

//---------------------------------------------------------------------------//
// FOUR-LEVELS TEST
//---------------------------------------------------------------------------//

class FourLevelsTest : public GlobalGeoTestBase,
                       public OnlyGeoTestBase,
                       public VecgeomTestBase
{
  public:
    const char* geometry_basename() const final { return "four-levels"; }
};

//---------------------------------------------------------------------------//

TEST_F(FourLevelsTest, accessors)
{
    const auto& geom = *this->geometry();
    EXPECT_EQ(4, geom.num_volumes());
    EXPECT_EQ(4, geom.max_depth());

    EXPECT_EQ("Shape2", geom.id_to_label(VolumeId{0}).name);
    EXPECT_EQ("Shape1", geom.id_to_label(VolumeId{1}).name);
    EXPECT_EQ("Envelope", geom.id_to_label(VolumeId{2}).name);
    EXPECT_EQ("World", geom.id_to_label(VolumeId{3}).name);
    EXPECT_EQ(Label("World", "0xdeadbeef"), geom.id_to_label(VolumeId{3}));
}

//---------------------------------------------------------------------------//

TEST_F(FourLevelsTest, detailed_track)
{
    VecgeomTrackView geo = this->make_geo_track_view();
    geo                  = GeoTrackInitializer{{-10, -10, -10}, {1, 0, 0}};
    EXPECT_EQ(VolumeId{0}, geo.volume_id());
    EXPECT_FALSE(geo.is_on_boundary());

    // Check for surfaces up to a distance of 4 units away
    auto next = geo.find_next_step(4.0);
    EXPECT_SOFT_EQ(4.0, next.distance);
    EXPECT_FALSE(next.boundary);
    next = geo.find_next_step(4.0);
    EXPECT_SOFT_EQ(4.0, next.distance);
    EXPECT_FALSE(next.boundary);
    geo.move_internal(3.5);
    EXPECT_FALSE(geo.is_on_boundary());

    // Find one a bit further, then cross it
    next = geo.find_next_step(4.0);
    EXPECT_SOFT_EQ(1.5, next.distance);
    EXPECT_TRUE(next.boundary);
    geo.move_to_boundary();
    EXPECT_EQ(VolumeId{0}, geo.volume_id());
    geo.cross_boundary();
    EXPECT_EQ(VolumeId{1}, geo.volume_id());
    EXPECT_TRUE(geo.is_on_boundary());

    // Find the next boundary and make sure that nearer distances aren't
    // accepted
    next = geo.find_next_step();
    EXPECT_SOFT_EQ(1.0, next.distance);
    EXPECT_TRUE(next.boundary);
    EXPECT_TRUE(geo.is_on_boundary());
    next = geo.find_next_step(0.5);
    EXPECT_SOFT_EQ(0.5, next.distance);
    EXPECT_FALSE(next.boundary);

    {
        SCOPED_TRACE("outside in");
        geo = GeoTrackInitializer{{-25, 6.5, 6.5}, {1, 0, 0}};
        EXPECT_TRUE(geo.is_outside());

        next = geo.find_next_step(0.5);
        EXPECT_SOFT_EQ(0.5, next.distance);
        EXPECT_FALSE(next.boundary);

        next = geo.find_next_step(2);
        EXPECT_SOFT_EQ(1.0, next.distance);
        EXPECT_TRUE(next.boundary);

        geo.move_to_boundary();
        EXPECT_TRUE(geo.is_outside());
        geo.cross_boundary();
        EXPECT_FALSE(geo.is_outside());
        EXPECT_EQ(VolumeId{3}, geo.volume_id());
    }
    {
        SCOPED_TRACE("inside out");
        geo = GeoTrackInitializer{{-23.5, 6.5, 6.5}, {-1, 0, 0}};
        EXPECT_FALSE(geo.is_outside());
        EXPECT_EQ(VolumeId{3}, geo.volume_id());

        next = geo.find_next_step(2);
        EXPECT_SOFT_EQ(0.5, next.distance);
        EXPECT_TRUE(next.boundary);

        geo.move_to_boundary();
        EXPECT_FALSE(geo.is_outside());
        geo.cross_boundary();
        EXPECT_TRUE(geo.is_outside());

        next = geo.find_next_step(2);
        EXPECT_SOFT_EQ(2, next.distance);
        EXPECT_FALSE(next.boundary);

        next = geo.find_next_step();
        EXPECT_GT(next.distance, 1e10);
        EXPECT_FALSE(next.boundary);
    }
}

//---------------------------------------------------------------------------//

TEST_F(FourLevelsTest, tracking)
{
    {
        SCOPED_TRACE("Rightward");
        auto result = this->track({-10, -10, -10}, {1, 0, 0});
        // result.print_expected();
        static const char* const expected_volumes[] = {"Shape2",
                                                       "Shape1",
                                                       "Envelope",
                                                       "World",
                                                       "Envelope",
                                                       "Shape1",
                                                       "Shape2",
                                                       "Shape1",
                                                       "Envelope",
                                                       "World"};
        EXPECT_VEC_EQ(expected_volumes, result.volumes);
        static const real_type expected_distances[]
            = {5, 1, 1, 6, 1, 1, 10, 1, 1, 7};
        EXPECT_VEC_SOFT_EQ(expected_distances, result.distances);
    }
    {
        SCOPED_TRACE("From outside edge");
        auto result = this->track({-24, 10., 10.}, {1, 0, 0});
        static const char* const expected_volumes[] = {"[OUTSIDE]",
                                                       "World",
                                                       "Envelope",
                                                       "Shape1",
                                                       "Shape2",
                                                       "Shape1",
                                                       "Envelope",
                                                       "World",
                                                       "Envelope",
                                                       "Shape1",
                                                       "Shape2",
                                                       "Shape1",
                                                       "Envelope",
                                                       "World"};
        EXPECT_VEC_EQ(expected_volumes, result.volumes);
        static const real_type expected_distances[]
            = {1e-13, 7.0 - 1e-13, 1, 1, 10, 1, 1, 6, 1, 1, 10, 1, 1, 7};
        EXPECT_VEC_SOFT_EQ(expected_distances, result.distances);
    }
    {
        SCOPED_TRACE("Leaving world");
        auto result = this->track({-10, 10, 10}, {0, 1, 0});
        static const char* const expected_volumes[]
            = {"Shape2", "Shape1", "Envelope", "World"};
        EXPECT_VEC_EQ(expected_volumes, result.volumes);
        static const real_type expected_distances[] = {5, 1, 2, 6};
        EXPECT_VEC_SOFT_EQ(expected_distances, result.distances);
    }
    {
        SCOPED_TRACE("Upward");
        auto result = this->track({-10, 10, 10}, {0, 0, 1});
        static const char* const expected_volumes[]
            = {"Shape2", "Shape1", "Envelope", "World"};
        EXPECT_VEC_EQ(expected_volumes, result.volumes);
        static const real_type expected_distances[] = {5, 1, 3, 5};
        EXPECT_VEC_SOFT_EQ(expected_distances, result.distances);
    }
    {
        // Formerly in linear propagator test, used to fail
        SCOPED_TRACE("From just outside world");
        auto result = this->track({-24, 10, 10}, {1, 0, 0});
        static const char* const expected_volumes[] = {"[OUTSIDE]",
                                                       "World",
                                                       "Envelope",
                                                       "Shape1",
                                                       "Shape2",
                                                       "Shape1",
                                                       "Envelope",
                                                       "World",
                                                       "Envelope",
                                                       "Shape1",
                                                       "Shape2",
                                                       "Shape1",
                                                       "Envelope",
                                                       "World"};
        EXPECT_VEC_EQ(expected_volumes, result.volumes);
        static const real_type expected_distances[]
            = {1e-13, 7, 1, 1, 10, 1, 1, 6, 1, 1, 10, 1, 1, 7};
        EXPECT_VEC_SOFT_EQ(expected_distances, result.distances);
    }
}

//---------------------------------------------------------------------------//

TEST_F(FourLevelsTest, safety)
{
    VecgeomTrackView       geo = this->make_geo_track_view();
    std::vector<real_type> safeties;

    for (auto i : range(11))
    {
        real_type r = 2.0 * i;
        geo         = {{r, r, r}, {1, 0, 0}};

        if (!geo.is_outside())
        {
            safeties.push_back(geo.find_safety());
        }
    }

    static const real_type expected_safeties[] = {3,
                                                  1,
                                                  0,
                                                  1.92820323027551,
                                                  1.53589838486225,
                                                  5,
                                                  1.53589838486225,
                                                  1.92820323027551,
                                                  0,
                                                  1,
                                                  3};
    EXPECT_VEC_SOFT_EQ(expected_safeties, safeties);
}

//---------------------------------------------------------------------------//

TEST_F(FourLevelsTest, TEST_IF_CELERITAS_CUDA(device))
{
    using StateStore = CollectionStateStore<VecgeomStateData, MemSpace::device>;

    // Set up test input
    VGGTestInput input;
    input.init = {{{10, 10, 10}, {1, 0, 0}},
                  {{10, 10, -10}, {1, 0, 0}},
                  {{10, -10, 10}, {1, 0, 0}},
                  {{10, -10, -10}, {1, 0, 0}},
                  {{-10, 10, 10}, {-1, 0, 0}},
                  {{-10, 10, -10}, {-1, 0, 0}},
                  {{-10, -10, 10}, {-1, 0, 0}},
                  {{-10, -10, -10}, {-1, 0, 0}}};
    StateStore device_states(this->geometry()->host_ref(), input.init.size());
    input.max_segments = 5;
    input.params       = this->geometry()->device_ref();
    input.state        = device_states.ref();

    // Run kernel
    auto output = vgg_test(input);

    static const int expected_ids[]
        = {1, 2, 3, -2, -3, 1, 2, 3, -2, -3, 1, 2, 3, -2, -3, 1, 2, 3, -2, -3,
           1, 2, 3, -2, -3, 1, 2, 3, -2, -3, 1, 2, 3, -2, -3, 1, 2, 3, -2, -3};

    static const double expected_distances[]
        = {5, 1, 1, 7, -3, 5, 1, 1, 7, -3, 5, 1, 1, 7, -3, 5, 1, 1, 7, -3,
           5, 1, 1, 7, -3, 5, 1, 1, 7, -3, 5, 1, 1, 7, -3, 5, 1, 1, 7, -3};

    // Check results
    EXPECT_VEC_EQ(expected_ids, output.ids);
    EXPECT_VEC_SOFT_EQ(expected_distances, output.distances);
}

//---------------------------------------------------------------------------//
// SOLIDS TEST
//---------------------------------------------------------------------------//

class SolidsTest : public VecgeomTestBase,
                   public OnlyGeoTestBase,
                   public GlobalGeoTestBase
{
  public:
    const char* geometry_basename() const final { return "solids"; }
};

//---------------------------------------------------------------------------//

TEST_F(SolidsTest, accessors)
{
    if (starts_with(celeritas_vecgeom_version, "1.1"))
    {
        FAIL() << "VecGeom 1.1.17 crashes when trying to load unknown solids";
    }
    else if (celeritas_vecgeom_version == std::string{"1.2.0"})
    {
        ADD_FAILURE() << "VecGeom 1.2.0 does not implement expected solids";
    }

    const auto& geom = *this->geometry();
    // TODO: there are 27 actual solids, but there are a few "unused" volumes
    // created during construction, and different versions of VecGeom are
    // missing different solids (and thus are missing volumes!)
    EXPECT_EQ(25, geom.num_volumes());
    EXPECT_EQ(2, geom.max_depth());

    EXPECT_EQ("World", geom.id_to_label(VolumeId{24}).name);
    EXPECT_EQ("vol0", geom.id_to_label(VolumeId{4}).name);
    EXPECT_EQ("vol1", geom.id_to_label(VolumeId{5}).name);
    EXPECT_EQ("vol11", geom.id_to_label(VolumeId{9}).name);
}

//---------------------------------------------------------------------------//

TEST_F(SolidsTest, DISABLED_trace)
{
    {
        SCOPED_TRACE("Center +x");
        auto result = this->track({-100, 0, 0}, {1, 0, 0});
        result.print_expected();
    }
    {
        SCOPED_TRACE("Upper +x");
        auto result = this->track({-100, 12.5, 0}, {1, 0, 0});
        result.print_expected();
    }
    {
        SCOPED_TRACE("Lower +x");
        auto result = this->track({-100, -12.5, 0}, {1, 0, 0});
        result.print_expected();
    }
    ADD_FAILURE() << "These are all wrong...";
}

//---------------------------------------------------------------------------//
// CONSTRUCT FROM GEANT4
//---------------------------------------------------------------------------//

class GeantBuilderTestBase : virtual public GeantTestBase,
                             public VecgeomTestBase
{
  public:
    static void SetUpTestCase()
    {
        // Make sure existing VecGeom geometry has been cleared
        GlobalGeoTestBase::reset_geometry();
    }

    SPConstGeo build_geometry() override
    {
        return std::make_shared<VecgeomParams>(this->get_world_volume());
    }

    bool      enable_fluctuation() const final { return false; }
    bool      enable_msc() const final { return false; }
    bool      combined_brems() const final { return false; }
    real_type secondary_stack_factor() const final { return 0; }
};

//---------------------------------------------------------------------------//

#define FourLevelsGeantTest TEST_IF_CELERITAS_GEANT(FourLevelsGeantTest)
class FourLevelsGeantTest : public GeantBuilderTestBase
{
  public:
    const char* geometry_basename() const final { return "four-levels"; }
};

//---------------------------------------------------------------------------//

TEST_F(FourLevelsGeantTest, accessors)
{
    const auto& geom = *this->geometry();
    EXPECT_EQ(4, geom.num_volumes());
    EXPECT_EQ(4, geom.max_depth());

    EXPECT_EQ("World", geom.id_to_label(VolumeId{0}).name);
    EXPECT_EQ("Envelope", geom.id_to_label(VolumeId{1}).name);
    EXPECT_EQ("Shape1", geom.id_to_label(VolumeId{2}).name);
    EXPECT_EQ("Shape2", geom.id_to_label(VolumeId{3}).name);
}

//---------------------------------------------------------------------------//

TEST_F(FourLevelsGeantTest, tracking)
{
    {
        SCOPED_TRACE("Rightward");
        auto result = this->track({-10, -10, -10}, {1, 0, 0});
        // result.print_expected();
        static const char* const expected_volumes[] = {"Shape2",
                                                       "Shape1",
                                                       "Envelope",
                                                       "World",
                                                       "Envelope",
                                                       "Shape1",
                                                       "Shape2",
                                                       "Shape1",
                                                       "Envelope",
                                                       "World"};
        EXPECT_VEC_EQ(expected_volumes, result.volumes);
        static const real_type expected_distances[]
            = {5, 1, 1, 6, 1, 1, 10, 1, 1, 7};
        EXPECT_VEC_SOFT_EQ(expected_distances, result.distances);
    }
    {
        SCOPED_TRACE("From outside edge");
        auto result = this->track({-24, 10., 10.}, {1, 0, 0});
        static const char* const expected_volumes[] = {"[OUTSIDE]",
                                                       "World",
                                                       "Envelope",
                                                       "Shape1",
                                                       "Shape2",
                                                       "Shape1",
                                                       "Envelope",
                                                       "World",
                                                       "Envelope",
                                                       "Shape1",
                                                       "Shape2",
                                                       "Shape1",
                                                       "Envelope",
                                                       "World"};
        EXPECT_VEC_EQ(expected_volumes, result.volumes);
        static const real_type expected_distances[]
            = {1e-13, 7.0 - 1e-13, 1, 1, 10, 1, 1, 6, 1, 1, 10, 1, 1, 7};
        EXPECT_VEC_SOFT_EQ(expected_distances, result.distances);
    }
    {
        SCOPED_TRACE("Leaving world");
        auto result = this->track({-10, 10, 10}, {0, 1, 0});
        static const char* const expected_volumes[]
            = {"Shape2", "Shape1", "Envelope", "World"};
        EXPECT_VEC_EQ(expected_volumes, result.volumes);
        static const real_type expected_distances[] = {5, 1, 2, 6};
        EXPECT_VEC_SOFT_EQ(expected_distances, result.distances);
    }
    {
        SCOPED_TRACE("Upward");
        auto result = this->track({-10, 10, 10}, {0, 0, 1});
        static const char* const expected_volumes[]
            = {"Shape2", "Shape1", "Envelope", "World"};
        EXPECT_VEC_EQ(expected_volumes, result.volumes);
        static const real_type expected_distances[] = {5, 1, 3, 5};
        EXPECT_VEC_SOFT_EQ(expected_distances, result.distances);
    }
    {
        // Formerly in linear propagator test, used to fail
        SCOPED_TRACE("From just outside world");
        auto result = this->track({-24, 10, 10}, {1, 0, 0});
        static const char* const expected_volumes[] = {"[OUTSIDE]",
                                                       "World",
                                                       "Envelope",
                                                       "Shape1",
                                                       "Shape2",
                                                       "Shape1",
                                                       "Envelope",
                                                       "World",
                                                       "Envelope",
                                                       "Shape1",
                                                       "Shape2",
                                                       "Shape1",
                                                       "Envelope",
                                                       "World"};
        EXPECT_VEC_EQ(expected_volumes, result.volumes);
        static const real_type expected_distances[]
            = {1e-13, 7, 1, 1, 10, 1, 1, 6, 1, 1, 10, 1, 1, 7};
        EXPECT_VEC_SOFT_EQ(expected_distances, result.distances);
    }
}

//---------------------------------------------------------------------------//

#define SolidsGeantTest TEST_IF_CELERITAS_GEANT(DISABLED_SolidsGeantTest)

class SolidsGeantTest : public GeantBuilderTestBase
{
  public:
    const char* geometry_basename() const final { return "solids"; }
};

//---------------------------------------------------------------------------//

TEST_F(SolidsGeantTest, accessors)
{
    if (starts_with(celeritas_vecgeom_version, "1.1"))
    {
        FAIL() << "VecGeom 1.1.17 crashes when trying to load unknown solids";
    }
    else if (celeritas_vecgeom_version == std::string{"1.2.0"})
    {
        ADD_FAILURE() << "VecGeom 1.2.0 does not implement expected solids";
    }

    const auto& geom = *this->geometry();
<<<<<<< HEAD
    EXPECT_EQ(31, geom.num_volumes());
=======
    // TODO: there are 27 actual solids, but there are a few "unused" volumes
    // created during construction, and different versions of VecGeom are
    // missing different solids (and thus are missing volumes!)
    // 25 is the "expected" number from VecGeom 1.2.1 (used by CI)
    EXPECT_EQ(25, geom.num_volumes());
>>>>>>> ba6ec742
    EXPECT_EQ(2, geom.max_depth());

    EXPECT_EQ("World", geom.id_to_label(VolumeId{0}).name);
    EXPECT_EQ("vol0", geom.id_to_label(VolumeId{1}).name);
    EXPECT_EQ("vol1", geom.id_to_label(VolumeId{2}).name);
    EXPECT_EQ("vol11", geom.id_to_label(VolumeId{9}).name);
}

//---------------------------------------------------------------------------//

TEST_F(SolidsGeantTest, DISABLED_trace)
{
    {
        SCOPED_TRACE("Center +x");
        auto                     result = this->track({-100, 0, 0}, {1, 0, 0});
        static const char* const expected_volumes[] = {"World",
                                                       "vol1",
                                                       "World",
                                                       "vol2",
                                                       "World",
                                                       "vol0",
                                                       "World",
                                                       "vol3",
                                                       "World",
                                                       "vol4",
                                                       "World"};
        EXPECT_VEC_EQ(expected_volumes, result.volumes);
        static const real_type expected_distances[]
            = {72.25, 5.5, 9.25, 1, 11.5, 1, 7, 10, 7, 1, 474.5};
        EXPECT_VEC_SOFT_EQ(expected_distances, result.distances);
    }
    {
        SCOPED_TRACE("Upper +x");
        auto result = this->track({-100, 12.5, 0}, {1, 0, 0});
        static const char* const expected_volumes[]
            = {"World", "vol11", "World", "vol21", "World", "vol31", "World"};
        EXPECT_VEC_EQ(expected_volumes, result.volumes);
        static const real_type expected_distances[]
            = {74.5, 1, 11, 2, 22.000001, 4.999999, 484.5};
        EXPECT_VEC_SOFT_EQ(expected_distances, result.distances);
    }
    {
        SCOPED_TRACE("Lower +x");
        auto result = this->track({-100, -12.5, 0}, {1, 0, 0});
        static const char* const expected_volumes[] = {"World"};
        EXPECT_VEC_EQ(expected_volumes, result.volumes);
        static const real_type expected_distances[] = {600};
        EXPECT_VEC_SOFT_EQ(expected_distances, result.distances);
    }
    ADD_FAILURE() << "These are all wrong...";
}

//---------------------------------------------------------------------------//
} // namespace test
} // namespace celeritas<|MERGE_RESOLUTION|>--- conflicted
+++ resolved
@@ -619,15 +619,11 @@
     }
 
     const auto& geom = *this->geometry();
-<<<<<<< HEAD
-    EXPECT_EQ(31, geom.num_volumes());
-=======
     // TODO: there are 27 actual solids, but there are a few "unused" volumes
     // created during construction, and different versions of VecGeom are
     // missing different solids (and thus are missing volumes!)
     // 25 is the "expected" number from VecGeom 1.2.1 (used by CI)
     EXPECT_EQ(25, geom.num_volumes());
->>>>>>> ba6ec742
     EXPECT_EQ(2, geom.max_depth());
 
     EXPECT_EQ("World", geom.id_to_label(VolumeId{0}).name);
