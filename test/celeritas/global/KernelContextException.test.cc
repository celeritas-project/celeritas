--- conflicted
+++ resolved
@@ -155,12 +155,9 @@
     step(make_span(primaries));
 
     this->check_kce = [](KernelContextException const& e) {
-<<<<<<< HEAD
-=======
         // Don't test this with vecgeom which has more assertions when
         // acquiring data
         EXPECT_STREQ("kernel context: thread 1 in 'test-kernel'", e.what());
->>>>>>> e722a30b
         EXPECT_EQ(ThreadId{1}, e.thread());
         EXPECT_EQ(EventId{}, e.event());
         EXPECT_EQ(TrackId{}, e.track());
