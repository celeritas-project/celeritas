//----------------------------------*-C++-*----------------------------------//
// Copyright 2020 UT-Battelle, LLC, and other Celeritas developers.
// See the top-level COPYRIGHT file for details.
// SPDX-License-Identifier: (Apache-2.0 OR MIT)
//---------------------------------------------------------------------------//
//! \file LivermorePE.test.cc
//---------------------------------------------------------------------------//
#include "physics/em/detail/LivermorePEInteractor.hh"

#include <cmath>
#include <fstream>
#include <map>
#include "celeritas_test.hh"
#include "base/ArrayUtils.hh"
#include "base/Range.hh"
#include "comm/Device.hh"
#include "io/AtomicRelaxationReader.hh"
#include "io/ImportPhysicsTable.hh"
#include "io/LivermorePEParamsReader.hh"
#include "physics/base/Units.hh"
#include "physics/em/AtomicRelaxationParams.hh"
#include "physics/em/LivermorePEModel.hh"
#include "physics/em/LivermorePEParams.hh"
#include "physics/em/PhotoelectricProcess.hh"
#include "physics/em/LivermorePEMacroXsCalculator.hh"
#include "physics/grid/XsCalculator.hh"
#include "physics/grid/ValueGridBuilder.hh"
#include "physics/grid/ValueGridInserter.hh"
#include "physics/material/MaterialTrackView.hh"
#include "physics/em/detail/Utils.hh"
#include "../InteractorHostTestBase.hh"
#include "../InteractionIO.hh"

using celeritas::Applicability;
using celeritas::AtomicRelaxationParams;
using celeritas::AtomicRelaxationReader;
using celeritas::ElementId;
using celeritas::ImportPhysicsTable;
using celeritas::ImportPhysicsVectorType;
using celeritas::ImportTableType;
using celeritas::LivermorePEMacroXsCalculator;
using celeritas::LivermorePEParams;
using celeritas::LivermorePEParamsReader;
using celeritas::MemSpace;
using celeritas::Ownership;
using celeritas::PhotoelectricProcess;
using celeritas::SubshellId;
using celeritas::ValueGridInserter;
using celeritas::detail::LivermorePEInteractor;
namespace pdg = celeritas::pdg;

//---------------------------------------------------------------------------//
// TEST HARNESS
//---------------------------------------------------------------------------//

class LivermorePEInteractorTest : public celeritas_test::InteractorHostTestBase
{
    using Base = celeritas_test::InteractorHostTestBase;

  protected:
    void set_livermore_params(LivermorePEParams::Input inp)
    {
        CELER_EXPECT(!inp.elements.empty());
        livermore_params_ = std::make_shared<LivermorePEParams>(std::move(inp));
    }

    void set_relaxation_params(AtomicRelaxationParams::Input inp)
    {
        CELER_EXPECT(!inp.elements.empty());
        relax_params_
            = std::make_shared<AtomicRelaxationParams>(std::move(inp));
    }

    void SetUp() override
    {
        using celeritas::MatterState;
        using celeritas::ParticleDef;
        using namespace celeritas::units;
        using namespace celeritas::constants;
        constexpr auto zero   = celeritas::zero_quantity();
        constexpr auto stable = ParticleDef::stable_decay_constant();

        // Set up shared particle data
        Base::set_particle_params(
            {{"electron",
              pdg::electron(),
              MevMass{0.5109989461},
              ElementaryCharge{-1},
              stable},
             {"gamma", pdg::gamma(), zero, zero, stable}});

        const auto& params    = this->particle_params();
        std::string data_path = this->test_data_path("physics/em", "");

        // Set Livermore photoelectric data
        LivermorePEParams::Input li;
        LivermorePEParamsReader read_element_data(data_path.c_str());
        li.elements.push_back(read_element_data(19));
        set_livermore_params(li);

        // Set atomic relaxation data
        AtomicRelaxationReader read_transition_data(data_path.c_str(),
                                                    data_path.c_str());
        relax_inp_.elements.push_back(read_transition_data(19));
        relax_inp_.electron_id = params.find(pdg::electron());
        relax_inp_.gamma_id    = params.find(pdg::gamma());

        // Set Livermore PE model interface
        pointers_.electron_id = params.find(pdg::electron());
        pointers_.gamma_id    = params.find(pdg::gamma());
        pointers_.inv_electron_mass
            = 1 / (params.get(pointers_.electron_id).mass().value());
        pointers_.data = livermore_params_->host_pointers();

        // Set default particle to incident 1 keV photon
        this->set_inc_particle(pdg::gamma(), MevEnergy{0.001});
        this->set_inc_direction({0, 0, 1});

        // Set up shared material data
        MaterialParams::Input mi;
        mi.elements  = {{19, AmuMass{39.0983}, "K"}};
        mi.materials = {{1e-5 * na_avogadro,
                         293.,
                         MatterState::solid,
                         {{ElementId{0}, 1.0}},
                         "K"}};

        // Set default material to potassium
        this->set_material_params(mi);
        this->set_material("K");
    }

    void sanity_check(const Interaction& interaction) const
    {
        ASSERT_TRUE(interaction);

        // Check change to parent track
        EXPECT_GT(this->particle_track().energy().value(),
                  interaction.energy.value());
        EXPECT_EQ(celeritas::Action::absorbed, interaction.action);

        // Check secondaries
        ASSERT_GT(2, interaction.secondaries.size());
        if (interaction.secondaries.size() == 1)
        {
            const auto& electron = interaction.secondaries.front();
            EXPECT_TRUE(electron);
            EXPECT_EQ(pointers_.electron_id, electron.particle_id);
            EXPECT_GT(this->particle_track().energy().value(),
                      electron.energy.value());
            EXPECT_LT(0, electron.energy.value());
            EXPECT_SOFT_EQ(1.0, celeritas::norm(electron.direction));
        }

        // Check conservation between primary and secondaries. Since momentum
        // is transferred to the atom, we don't expect it to be conserved
        // between the incoming and outgoing particles
        this->check_energy_conservation(interaction);
    }

    void resize_vacancies(int size)
    {
        CELER_EXPECT(size > 0);
        resize(&relax_store_.vacancies, size);
        scratch_ = relax_store_;
    }

  protected:
<<<<<<< HEAD
    AtomicRelaxationParams::Input           relax_inp_;
    std::shared_ptr<AtomicRelaxationParams> relax_params_;
    std::shared_ptr<LivermorePEParams>      livermore_params_;
    celeritas::detail::RelaxationScratchData<Ownership::value, MemSpace::host>
        relax_store_;

    celeritas::detail::LivermorePEPointers pointers_;
    celeritas::detail::RelaxationScratchData<Ownership::reference, MemSpace::host>
        scratch_;
=======
    AtomicRelaxationParams::Input                       relax_inp_;
    std::shared_ptr<AtomicRelaxationParams>             relax_params_;
    std::shared_ptr<LivermorePEParams>                  livermore_params_;
    celeritas::detail::LivermorePEPointers              pointers_;
    celeritas_test::HostStackAllocatorStore<SubshellId> vacancies_;
>>>>>>> 0389b7e6
};

//---------------------------------------------------------------------------//
// TESTS
//---------------------------------------------------------------------------//

TEST_F(LivermorePEInteractorTest, basic)
{
    RandomEngine& rng_engine = this->rng();

    // Reserve 4 secondaries
    this->resize_secondaries(4);

    // Sampled element
    ElementId el_id{0};

    // Create the interactor
    LivermorePEInteractor interact(pointers_,
                                   scratch_,
                                   el_id,
                                   this->particle_track(),
                                   this->direction(),
                                   this->secondary_allocator());

    std::vector<double> energy_electron;
    std::vector<double> costheta_electron;
    std::vector<double> energy_deposition;

    // Produce four samples from the original incident energy/dir
    for (int i : celeritas::range(4))
    {
        Interaction result = interact(rng_engine);
        SCOPED_TRACE(result);
        this->sanity_check(result);
        EXPECT_EQ(result.secondaries.data(),
                  this->secondary_allocator().get().data() + i);

        // Add actual results to vector
        energy_electron.push_back(result.secondaries.front().energy.value());
        costheta_electron.push_back(celeritas::dot_product(
            result.secondaries.front().direction, this->direction()));
        energy_deposition.push_back(result.energy_deposition.value());
    }

    EXPECT_EQ(4, this->secondary_allocator().get().size());

    // Note: these are "gold" values based on the host RNG.
    const double expected_energy_electron[]
        = {0.00062884, 0.00062884, 0.00070136, 0.00069835};
    const double expected_costheta_electron[] = {
        0.1217302869581, 0.8769397871407, -0.1414717733267, -0.2414106440617};
    const double expected_energy_deposition[]
        = {0.00037116, 0.00037116, 0.00029864, 0.00030165};
    EXPECT_VEC_SOFT_EQ(expected_energy_electron, energy_electron);
    EXPECT_VEC_SOFT_EQ(expected_costheta_electron, costheta_electron);
    EXPECT_VEC_SOFT_EQ(expected_energy_deposition, energy_deposition);

    // Next sample should fail because we're out of secondary buffer space
    {
        Interaction result = interact(rng_engine);
        EXPECT_EQ(0, result.secondaries.size());
        EXPECT_EQ(celeritas::Action::failed, result.action);
    }
}

TEST_F(LivermorePEInteractorTest, stress_test)
{
    RandomEngine& rng_engine = this->rng();

    const int           num_samples = 8192;
    std::vector<double> avg_engine_samples;

    ElementId el_id{0};

    for (double inc_e : {0.0001, 0.01, 1.0, 10.0, 1000.0})
    {
        SCOPED_TRACE("Incident energy: " + std::to_string(inc_e));
        this->set_inc_particle(pdg::gamma(), MevEnergy{inc_e});
        RandomEngine::size_type num_particles_sampled = 0;

        // Loop over several incident directions (shouldn't affect anything
        // substantial, but scattering near Z axis loses precision)
        for (const Real3& inc_dir :
             {Real3{0, 0, 1}, Real3{1, 0, 0}, Real3{1e-9, 0, 1}, Real3{1, 1, 1}})
        {
            SCOPED_TRACE("Incident direction: " + to_string(inc_dir));
            this->set_inc_direction(inc_dir);
            this->resize_secondaries(num_samples);

            // Create interactor
            LivermorePEInteractor interact(pointers_,
                                           scratch_,
                                           el_id,
                                           this->particle_track(),
                                           this->direction(),
                                           this->secondary_allocator());

            // Loop over many particles
            for (int i = 0; i < num_samples; ++i)
            {
                Interaction result = interact(rng_engine);
                SCOPED_TRACE(result);
                this->sanity_check(result);
            }
            EXPECT_EQ(num_samples, this->secondary_allocator().get().size());
            num_particles_sampled += num_samples;
        }
        avg_engine_samples.push_back(double(rng_engine.count())
                                     / double(num_particles_sampled));
        rng_engine.reset_count();
    }
    // PRINT_EXPECTED(avg_engine_samples);
    // Gold values for average number of calls to RNG
    const double expected_avg_engine_samples[]
        = {15.99755859375, 16.09204101562, 13.79919433594, 8.590209960938, 2};
    EXPECT_VEC_SOFT_EQ(expected_avg_engine_samples, avg_engine_samples);
}

TEST_F(LivermorePEInteractorTest, distributions_all)
{
    RandomEngine& rng_engine = this->rng();

    const int num_samples   = 1000;
    Real3     inc_direction = {0, 0, 1};
    this->set_inc_direction(inc_direction);

    // Sampled element
    ElementId el_id{0};

    // Add atomic relaxation data
    relax_inp_.is_auger_enabled = true;
    set_relaxation_params(relax_inp_);
    pointers_.atomic_relaxation = relax_params_->host_pointers();

    // Allocate space to hold unprocessed vacancy stack in atomic relaxation
    auto max_stack_size
        = pointers_.atomic_relaxation.elements[el_id.get()].max_stack_size;
    EXPECT_EQ(4, max_stack_size);
    this->resize_vacancies(max_stack_size * num_samples);

    // Allocate storage for secondaries (atomic relaxation + photoelectron)
    auto max_secondary
        = pointers_.atomic_relaxation.elements[el_id.get()].max_secondary + 1;
    EXPECT_EQ(8, max_secondary);
    this->resize_secondaries(max_secondary * num_samples);

    // Create the interactor
    LivermorePEInteractor interact(pointers_,
                                   scratch_,
                                   el_id,
                                   this->particle_track(),
                                   this->direction(),
                                   this->secondary_allocator());

    int                   nbins           = 10;
    int                   num_secondaries = 0;
    std::map<double, int> energy_to_count;
    std::vector<double>   energy;
    std::vector<int>      count;
    std::vector<double>   costheta_dist(nbins);

    // Loop over many particles
    for (int i = 0; i < num_samples; ++i)
    {
        Interaction out = interact(rng_engine);
        SCOPED_TRACE(out);
        ASSERT_TRUE(out);
        this->check_energy_conservation(out);
        num_secondaries += out.secondaries.size();

        // Bin directional change of the photoelectron
        double costheta = celeritas::dot_product(
            inc_direction, out.secondaries.front().direction);
        int ct_bin = (1 + costheta) / 2 * nbins; // Remap from [-1,1] to [0,1]
        if (ct_bin >= 0 && ct_bin < nbins)
        {
            ++costheta_dist[ct_bin];
        }

        for (const auto& secondary : out.secondaries)
        {
            // Increment the count of the discrete sampled energy
            energy_to_count[secondary.energy.value()]++;
        }
    }
    EXPECT_EQ(max_secondary * num_samples,
              this->secondary_allocator().get().size());
    EXPECT_EQ(2180, num_secondaries);

    for (const auto& it : energy_to_count)
    {
        energy.push_back(it.first);
        count.push_back(it.second);
    }
    const double expected_costheta_dist[]
        = {23, 61, 83, 129, 135, 150, 173, 134, 85, 27};
    const double expected_energy[] = {
        2.901e-05,  3.202e-05,  4.576e-05,  4.604e-05,  4.877e-05,  4.905e-05,
        6.529e-05,  6.83e-05,   0.00021764, 0.00022065, 0.00023439, 0.00023467,
        0.0002374,  0.00023768, 0.00025114, 0.00025142, 0.0002517,  0.00025392,
        0.00025415, 0.00025443, 0.00025471, 0.00027095, 0.00027368, 0.00029016,
        0.00030691, 0.00030719, 0.00034347, 0.00062884, 0.00069835, 0.00070136,
        0.0009595,  0.00097625, 0.00097653,
    };
    const int expected_count[] = {
        42, 80, 26,  24, 27, 54, 2, 5, 5,  5, 4,   141, 61,  3,  2,  169, 260,
        1,  39, 195, 2,  8,  5,  3, 2, 14, 1, 280, 216, 424, 32, 16, 32};
    EXPECT_VEC_EQ(expected_costheta_dist, costheta_dist);
    EXPECT_VEC_SOFT_EQ(expected_energy, energy);
    EXPECT_VEC_EQ(expected_count, count);
}

TEST_F(LivermorePEInteractorTest, distributions_radiative)
{
    RandomEngine& rng_engine = this->rng();

    const int num_samples = 10000;

    // Sampled element
    ElementId el_id{0};

    // Add atomic relaxation data
    relax_inp_.is_auger_enabled = false;
    set_relaxation_params(relax_inp_);

    pointers_.atomic_relaxation = relax_params_->host_pointers();

    // Allocate space to hold unprocessed vacancy stack in atomic relaxation
    auto max_stack_size
        = pointers_.atomic_relaxation.elements[el_id.get()].max_stack_size;
    EXPECT_EQ(1, max_stack_size);
    this->resize_vacancies(max_stack_size * num_samples);

    // Allocate storage for secondaries (atomic relaxation + photoelectron)
    auto max_secondary
        = pointers_.atomic_relaxation.elements[el_id.get()].max_secondary + 1;
    EXPECT_EQ(4, max_secondary);
    this->resize_secondaries(max_secondary * num_samples);

    // Create the interactor
    LivermorePEInteractor interact(pointers_,
                                   scratch_,
                                   el_id,
                                   this->particle_track(),
                                   this->direction(),
                                   this->secondary_allocator());

    int                   num_secondaries = 0;
    std::map<double, int> energy_to_count;
    std::vector<double>   energy;
    std::vector<int>      count;

    // Loop over many particles
    for (int i = 0; i < num_samples; ++i)
    {
        Interaction out = interact(rng_engine);
        SCOPED_TRACE(out);
        ASSERT_TRUE(out);
        this->check_energy_conservation(out);
        num_secondaries += out.secondaries.size();

        for (const auto& secondary : out.secondaries)
        {
            // Increment the count of the discrete sampled energy
            energy_to_count[secondary.energy.value()]++;
        }
    }
    EXPECT_EQ(max_secondary * num_samples,
              this->secondary_allocator().get().size());
    EXPECT_EQ(10007, num_secondaries);

    for (const auto& it : energy_to_count)
    {
        energy.push_back(it.first);
        count.push_back(it.second);
    }
    const double expected_energy[] = {
        6.951e-05,
        0.00025814,
        0.00026115,
        0.00034741,
        0.00034769,
        0.00062884,
        0.00069835,
        0.00070136,
        0.0009595,
        0.00097625,
        0.00097653,
        0.00099578,
    };
    const int expected_count[]
        = {2, 1, 1, 1, 2, 2525, 2228, 4358, 337, 181, 361, 10};
    EXPECT_VEC_SOFT_EQ(expected_energy, energy);
    EXPECT_VEC_EQ(expected_count, count);
}

TEST_F(LivermorePEInteractorTest, model)
{
    using celeritas::Collection;

    // Model is constructed with device pointers
    if (!celeritas::device())
    {
        SKIP("CUDA is disabled");
    }

    // Create physics tables
    ImportPhysicsTable xs_lo;
    xs_lo.table_type = ImportTableType::lambda;
    xs_lo.physics_vectors.push_back(
        {ImportPhysicsVectorType::log, {1e-2, 1, 1e2}, {1e-1, 1e-3, 1e-5}});

    ImportPhysicsTable xs_hi;
    xs_hi.table_type = ImportTableType::lambda_prim;
    xs_hi.physics_vectors.push_back(
        {ImportPhysicsVectorType::log, {1e2, 1e4, 1e6}, {1e-3, 1e-3, 1e-3}});

    // Add atomic relaxation data
    relax_inp_.is_auger_enabled = true;
    set_relaxation_params(relax_inp_);

    PhotoelectricProcess process(this->get_particle_params(),
                                 xs_lo,
                                 xs_hi,
                                 livermore_params_,
                                 relax_params_,
                                 10);

    Applicability range    = {MaterialId{0},
                           this->particle_params().find(pdg::gamma()),
                           celeritas::zero_quantity(),
                           celeritas::max_quantity()};
    auto          builders = process.step_limits(range);

    Collection<double, Ownership::value, MemSpace::host> real_storage;
    Collection<celeritas::XsGridData, Ownership::value, MemSpace::host>
        grid_storage;

    ValueGridInserter insert(&real_storage, &grid_storage);
    builders[int(celeritas::ValueGridType::macro_xs)]->build(insert);
    EXPECT_EQ(1, grid_storage.size());

    // Test cross sections calculated from tables
    Collection<double, Ownership::const_reference, MemSpace::host> real_ref{
        real_storage};
    celeritas::XsCalculator calc_xs(
        grid_storage[ValueGridInserter::XsIndex{0}], real_ref);
    EXPECT_SOFT_EQ(0.1, calc_xs(MevEnergy{1e-3}));
    EXPECT_SOFT_EQ(1e-5, calc_xs(MevEnergy{1e2}));
    EXPECT_SOFT_EQ(1e-9, calc_xs(MevEnergy{1e6}));

    // Construct the models associated with the photoelectric effect
    ModelIdGenerator next_id;
    auto models = process.build_models(next_id);
    EXPECT_EQ(1, models.size());

    auto livermore_pe = models.front();
    EXPECT_EQ(ModelId{0}, livermore_pe->model_id());

    // Get the particle types and energy ranges this model applies to
    auto set_applic = livermore_pe->applicability();
    EXPECT_EQ(1, set_applic.size());

    auto applic = *set_applic.begin();
    EXPECT_EQ(MaterialId{}, applic.material);
    EXPECT_EQ(ParticleId{1}, applic.particle);
    EXPECT_EQ(celeritas::zero_quantity(), applic.lower);
    EXPECT_EQ(celeritas::max_quantity(), applic.upper);
}

TEST_F(LivermorePEInteractorTest, macro_xs)
{
    using celeritas::units::MevEnergy;

    auto material = this->material_track().material_view();
    LivermorePEMacroXsCalculator calc_macro_xs(pointers_, material);

    int    num_vals = 20;
    double loge_min = std::log(1.e-4);
    double loge_max = std::log(1.e6);
    double delta    = (loge_max - loge_min) / (num_vals - 1);
    double loge     = loge_min;

    std::vector<double> energy;
    std::vector<double> macro_xs;

    // Loop over energies
    for (int i = 0; i < num_vals; ++i)
    {
        double e = std::exp(loge);
        energy.push_back(e);
        macro_xs.push_back(calc_macro_xs(MevEnergy{e}));
        loge += delta;
    }
    const double expected_macro_xs[]
        = {9.235615290944,     17.56658325086,     1.161217594282,
           0.4108511065363,    0.01515608909912,   0.0004000659204694,
           9.083754758322e-06, 2.449452106704e-07, 1.800625084911e-08,
           3.188458732396e-09, 8.028833591133e-10, 2.2700912115e-10,
           6.653075041804e-11, 1.971081007251e-11, 5.85857761177e-12,
           1.743005702864e-12, 5.187166124179e-13, 1.543827005416e-13,
           4.594922185898e-14, 1.367605938008e-14};
    EXPECT_VEC_SOFT_EQ(expected_macro_xs, macro_xs);
}

TEST_F(LivermorePEInteractorTest, max_secondaries)
{
    using celeritas::AtomicRelaxElement;
    using celeritas::AtomicRelaxSubshell;
    using celeritas::AtomicRelaxTransition;

    // For an element with n shells of transition data, the maximum number of
    // secondaries created can be upper-bounded as n if there are only
    // radiative transitions and 2^n - 1 if there are non-radiative transitions
    // for the hypothetical worst case where for a given vacancy the
    // transitions always originate from the next subshell up
    unsigned int num_shells        = 20;
    unsigned int upper_bound_fluor = num_shells;
    unsigned int upper_bound_auger = std::exp2(num_shells) - 1;

    AtomicRelaxElement                   el;
    std::vector<AtomicRelaxSubshell>     shell_storage(num_shells);
    celeritas::Span<AtomicRelaxSubshell> shells = make_span(shell_storage);
    {
        // One radiative transition per subshell, each one originating in the
        // next subshell up
        std::vector<AtomicRelaxTransition> transition_storage;
        transition_storage.reserve(num_shells);
        for (auto i : celeritas::range(num_shells))
        {
            transition_storage.push_back(
                {SubshellId{i + 1}, SubshellId{}, 1, 1});
            shells[i].transitions = {transition_storage.data() + i, 1};
        }
        el.shells   = shells;
        auto result = celeritas::detail::calc_max_secondaries(
            el, MevEnergy{0}, MevEnergy{0});
        EXPECT_EQ(upper_bound_fluor, result);
    }
    {
        // num_shells - subshell_id non-radiative transitions per subshell, one
        // originating in each of the higher subshells
        std::vector<AtomicRelaxTransition> transition_storage;
        transition_storage.reserve(num_shells * (num_shells + 1) / 2);
        for (auto i : celeritas::range(num_shells))
        {
            auto start = transition_storage.size();
            for (auto j : celeritas::range(i, num_shells))
            {
                transition_storage.push_back({SubshellId{j + 1},
                                              SubshellId{j + 1},
                                              1. / (num_shells - i),
                                              1});
            }
            shells[i].transitions
                = {transition_storage.data() + start,
                   transition_storage.data() + transition_storage.size()};
        }
        el.shells   = shells;
        auto result = celeritas::detail::calc_max_secondaries(
            el, MevEnergy{0}, MevEnergy{0});
        EXPECT_EQ(upper_bound_auger, result);
    }
    {
        relax_inp_.is_auger_enabled = true;
        relax_inp_.electron_cut     = MevEnergy{1.e-3};
        relax_inp_.gamma_cut        = MevEnergy{1.e-3};
        set_relaxation_params(relax_inp_);
        EXPECT_EQ(1, relax_params_->host_pointers().elements[0].max_secondary);

        relax_inp_.electron_cut = MevEnergy{1.e-4};
        relax_inp_.gamma_cut    = MevEnergy{1.e-4};
        set_relaxation_params(relax_inp_);
        EXPECT_EQ(3, relax_params_->host_pointers().elements[0].max_secondary);
    }
}<|MERGE_RESOLUTION|>--- conflicted
+++ resolved
@@ -166,7 +166,6 @@
     }
 
   protected:
-<<<<<<< HEAD
     AtomicRelaxationParams::Input           relax_inp_;
     std::shared_ptr<AtomicRelaxationParams> relax_params_;
     std::shared_ptr<LivermorePEParams>      livermore_params_;
@@ -176,13 +175,6 @@
     celeritas::detail::LivermorePEPointers pointers_;
     celeritas::detail::RelaxationScratchData<Ownership::reference, MemSpace::host>
         scratch_;
-=======
-    AtomicRelaxationParams::Input                       relax_inp_;
-    std::shared_ptr<AtomicRelaxationParams>             relax_params_;
-    std::shared_ptr<LivermorePEParams>                  livermore_params_;
-    celeritas::detail::LivermorePEPointers              pointers_;
-    celeritas_test::HostStackAllocatorStore<SubshellId> vacancies_;
->>>>>>> 0389b7e6
 };
 
 //---------------------------------------------------------------------------//
