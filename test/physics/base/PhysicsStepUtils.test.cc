//----------------------------------*-C++-*----------------------------------//
// Copyright 2021 UT-Battelle, LLC, and other Celeritas developers.
// See the top-level COPYRIGHT file for details.
// SPDX-License-Identifier: (Apache-2.0 OR MIT)
//---------------------------------------------------------------------------//
//! \file PhysicsStepUtils.test.cc
//---------------------------------------------------------------------------//
#include "physics/base/PhysicsStepUtils.hh"

#include "base/CollectionStateStore.hh"
#include "random/DiagnosticRngEngine.hh"
#include "physics/base/ParticleParams.hh"
#include "physics/base/PhysicsParams.hh"
#include "celeritas_test.hh"
#include "PhysicsTestBase.hh"

using namespace celeritas;
using namespace celeritas_test;
using celeritas::units::MevEnergy;

//---------------------------------------------------------------------------//
// TEST HARNESS
//---------------------------------------------------------------------------//

class PhysicsStepUtilsTest : public PhysicsTestBase
{
    using Base = PhysicsTestBase;
    using RandomEngine = DiagnosticRngEngine<std::mt19937>;

  protected:
    using MaterialStateStore
        = CollectionStateStore<MaterialStateData, MemSpace::host>;
    using ParticleStateStore
        = CollectionStateStore<ParticleStateData, MemSpace::host>;
    using PhysicsStateStore
        = CollectionStateStore<PhysicsStateData, MemSpace::host>;

    PhysicsOptions build_physics_options() const override
    {
        PhysicsOptions opts;
        if (/* DISABLES CODE */ (false))
        {
            // Don't scale the range -- use exactly the analytic values our
            // model has.
            opts.min_range = inf;
        }
        return opts;
    }

    void SetUp() override
    {
        Base::SetUp();

        // Construct state for a single host thread
        mat_state  = MaterialStateStore(*this->materials(), 1);
        par_state  = ParticleStateStore(*this->particles(), 1);
        phys_state = PhysicsStateStore(*this->physics(), 1);
    }

<<<<<<< HEAD
    //!@{
    //! Random number generator
    RandomEngine& rng() { return rng_; }
    //!@}
=======
    PhysicsTrackView init_track(MaterialTrackView* mat,
                                MaterialId         mid,
                                ParticleTrackView* par,
                                const char*        name,
                                MevEnergy          energy)
    {
        CELER_EXPECT(mat && par);
        CELER_EXPECT(mid < this->materials()->size());
        *mat = MaterialTrackView::Initializer_t{mid};

        ParticleTrackView::Initializer_t par_init;
        par_init.particle_id = this->particles()->find(name);
        CELER_EXPECT(par_init.particle_id);
        par_init.energy = energy;
        *par            = par_init;

        PhysicsTrackView phys(this->physics()->host_pointers(),
                              phys_state.ref(),
                              par->particle_id(),
                              mat->material_id(),
                              ThreadId{0});
        return phys;
    }
>>>>>>> b84e14f5

    MaterialStateStore mat_state;
    ParticleStateStore par_state;
    PhysicsStateStore  phys_state;
    RandomEngine     rng_;
};

//---------------------------------------------------------------------------//
// TESTS
//---------------------------------------------------------------------------//

TEST_F(PhysicsStepUtilsTest, calc_tabulated_physics_step)
{
    MaterialTrackView material(
        this->materials()->host_pointers(), mat_state.ref(), ThreadId{0});
    ParticleTrackView particle(
        this->particles()->host_pointers(), par_state.ref(), ThreadId{0});

    // Test a variety of energies and multiple material IDs
    {
        PhysicsTrackView phys = this->init_track(
            &material, MaterialId{0}, &particle, "gamma", MevEnergy{1});
        phys.interaction_mfp(1);
        real_type step
            = celeritas::calc_tabulated_physics_step(material, particle, phys);
        EXPECT_SOFT_EQ(1. / 3.e-4, step);
    }
    {
        PhysicsTrackView phys = this->init_track(
            &material, MaterialId{1}, &particle, "celeriton", MevEnergy{10});
        phys.interaction_mfp(1e-4);
        real_type step
            = celeritas::calc_tabulated_physics_step(material, particle, phys);
        EXPECT_SOFT_EQ(1.e-4 / 9.e-3, step);

        // Increase the distance to interaction so range limits the step length
        phys.interaction_mfp(1);
        step = celeritas::calc_tabulated_physics_step(material, particle, phys);
        EXPECT_SOFT_EQ(0.6568, step);
    }
    {
        PhysicsTrackView phys = this->init_track(
            &material, MaterialId{1}, &particle, "celeriton", MevEnergy{1e-2});
        real_type step
            = celeritas::calc_tabulated_physics_step(material, particle, phys);
        EXPECT_SOFT_EQ(2.5e-3, step);
    }
    {
        PhysicsTrackView phys = this->init_track(&material,
                                                 MaterialId{2},
                                                 &particle,
                                                 "anti-celeriton",
                                                 MevEnergy{1e-2});
        phys.interaction_mfp(1e-6);
        real_type step
            = celeritas::calc_tabulated_physics_step(material, particle, phys);
        EXPECT_SOFT_EQ(1.e-6 / 9.e-1, step);

        // Increase the distance to interaction so range limits the step length
        phys.interaction_mfp(1);
        step = celeritas::calc_tabulated_physics_step(material, particle, phys);
        EXPECT_SOFT_EQ(2.5e-5, step);
    }
    {
        PhysicsTrackView phys = this->init_track(&material,
                                                 MaterialId{2},
                                                 &particle,
                                                 "anti-celeriton",
                                                 MevEnergy{10});
        real_type        step
            = celeritas::calc_tabulated_physics_step(material, particle, phys);
        EXPECT_SOFT_EQ(2.5e-2, step);
    }
}

TEST_F(PhysicsStepUtilsTest, calc_energy_loss)
{
    MaterialTrackView material(
        this->materials()->host_pointers(), mat_state.ref(), ThreadId{0});
    ParticleTrackView particle(
        this->particles()->host_pointers(), par_state.ref(), ThreadId{0});

    {
        // Long step, but gamma means no energy loss
        PhysicsTrackView phys = this->init_track(
            &material, MaterialId{0}, &particle, "gamma", MevEnergy{1});
        EXPECT_SOFT_EQ(
            0, celeritas::calc_energy_loss(particle, phys, 1e4).value());
    }
    {
        PhysicsTrackView phys = this->init_track(
            &material, MaterialId{0}, &particle, "celeriton", MevEnergy{10});
        const real_type eloss_rate = 0.2 + 0.4;

        // Tiny step: should still be linear loss (single process)
        EXPECT_SOFT_EQ(
            eloss_rate * 1e-6,
            celeritas::calc_energy_loss(particle, phys, 1e-6).value());

        // Long step (lose half energy) will call inverse lookup. The correct
        // answer (if range table construction was done over energy loss)
        // should be half since the slowing down rate is constant over all
        real_type step = 0.5 * particle.energy().value() / eloss_rate;
        EXPECT_SOFT_EQ(
            5, celeritas::calc_energy_loss(particle, phys, step).value());

        // Long step (lose half energy) will call inverse lookup. The correct
        // answer (if range table construction was done over energy loss)
        // should be half since the slowing down rate is constant over all
        step = 0.999 * particle.energy().value() / eloss_rate;
        EXPECT_SOFT_EQ(
            9.99, celeritas::calc_energy_loss(particle, phys, step).value());
    }
}

TEST_F(PhysicsStepUtilsTest, select_process_and_model)
{
    MaterialTrackView material(
        this->materials()->host_pointers(), mat_state.ref(), ThreadId{0});
    ParticleTrackView particle(
        this->particles()->host_pointers(), par_state.ref(), ThreadId{0});
    MaterialTrackView::Initializer_t mat_init;
    ParticleTrackView::Initializer_t par_init;

    unsigned int num_samples = 0;

    // Test a variety of energy ranges and multiple material IDs
    {
        mat_init.material_id = MaterialId{0};
        par_init.energy      = MevEnergy{1};
        par_init.particle_id = this->particles()->find("gamma");
        material             = mat_init;
        particle             = par_init;
        PhysicsTrackView phys(this->physics()->host_pointers(),
                              phys_state.ref(),
                              par_init.particle_id,
                              mat_init.material_id,
                              ThreadId{0});
        phys.interaction_mfp(1);
        real_type step
            = celeritas::calc_tabulated_physics_step(material, particle, phys);
        EXPECT_SOFT_EQ(1. / 3.e-4, step);

        // Testing cheat.
        PhysicsTrackView::PhysicsStatePointers state_shortcut(phys_state.ref());
        state_shortcut.state[ThreadId{0}].interaction_mfp = 0;

        auto result = select_process_and_model(particle, phys, this->rng());
        EXPECT_EQ(result.ppid.get(), 0);
        EXPECT_EQ(result.model.get(), 0);
        ++num_samples;

        result = select_process_and_model(particle, phys, this->rng());
        EXPECT_EQ(result.ppid.get(), 1);
        EXPECT_EQ(result.model.get(), 2);
        ++num_samples;

        result = select_process_and_model(particle, phys, this->rng());
        EXPECT_EQ(result.ppid.get(), 1);
        EXPECT_EQ(result.model.get(), 2);
        ++num_samples;
    }

    {
        mat_init.material_id = MaterialId{1};
        par_init.energy      = MevEnergy{10};
        par_init.particle_id = this->particles()->find("celeriton");
        material             = mat_init;
        particle             = par_init;
        PhysicsTrackView phys(this->physics()->host_pointers(),
                              phys_state.ref(),
                              par_init.particle_id,
                              mat_init.material_id,
                              ThreadId{0});

        phys.interaction_mfp(1);

        real_type step
            = celeritas::calc_tabulated_physics_step(material, particle, phys);
        EXPECT_SOFT_EQ(4.1595999999999984, step);
        // Testing cheat.
        PhysicsTrackView::PhysicsStatePointers state_shortcut(phys_state.ref());
        state_shortcut.state[ThreadId{0}].interaction_mfp = 0;

        // The expected values are correlated with the values generated by the
        // random number generator and by the energy of particle.
        // The number of tries is picked so that each process is selected at
        // least once.
        using restype = std::pair<unsigned int, unsigned int>;
        std::vector<restype> expected({{1, 5},
                                       {1, 5},
                                       {2, 8},
                                       {1, 5},
                                       {2, 8},
                                       {2, 8},
                                       {2, 8},
                                       {2, 8},
                                       {2, 8},
                                       {0, 1},
                                       {2, 8},
                                       {1, 5},
                                       {0, 1}});
        std::vector<restype> results; // Could add:
                                      // result.reserve(expected.size());
        for (auto i : range(expected.size()))
        {
            (void)i;
            auto result = select_process_and_model(particle, phys, this->rng());
            results.emplace_back(result.ppid.get(), result.model.get());
            ++num_samples;
        }
        EXPECT_VEC_EQ(results, expected);
    }

    // (At least with std::mt19937) std::generate_canonical draws 2 number per
    // calls.
    EXPECT_EQ(2 * num_samples, this->rng().count());
}<|MERGE_RESOLUTION|>--- conflicted
+++ resolved
@@ -57,12 +57,11 @@
         phys_state = PhysicsStateStore(*this->physics(), 1);
     }
 
-<<<<<<< HEAD
     //!@{
     //! Random number generator
     RandomEngine& rng() { return rng_; }
     //!@}
-=======
+
     PhysicsTrackView init_track(MaterialTrackView* mat,
                                 MaterialId         mid,
                                 ParticleTrackView* par,
@@ -86,7 +85,6 @@
                               ThreadId{0});
         return phys;
     }
->>>>>>> b84e14f5
 
     MaterialStateStore mat_state;
     ParticleStateStore par_state;
