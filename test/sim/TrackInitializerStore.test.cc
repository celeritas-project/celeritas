//---------------------------------*-CUDA-*----------------------------------//
// Copyright 2020 UT-Battelle, LLC, and other Celeritas developers.
// See the top-level COPYRIGHT file for details.
// SPDX-License-Identifier: (Apache-2.0 OR MIT)
//---------------------------------------------------------------------------//
//! \file TrackInitializerStore.test.cc
//---------------------------------------------------------------------------//
#include "sim/TrackInitializerStore.hh"

#include <algorithm>
#include <numeric>
#include "celeritas_test.hh"
#include "geometry/GeoParams.hh"
#include "physics/base/SecondaryAllocatorStore.hh"
#include "physics/base/ParticleParams.hh"
#include "physics/material/MaterialParams.hh"
#include "sim/TrackInterface.hh"
#include "sim/StateStore.hh"
#include "sim/TrackInitializerStore.hh"
#include "TrackInitializerStore.test.hh"

namespace celeritas_test
{
using namespace celeritas;

//---------------------------------------------------------------------------//
// TESTING INTERFACE
//---------------------------------------------------------------------------//

ITTestInput::ITTestInput(std::vector<size_type>& host_alloc_size,
                         std::vector<char>&      host_alive)
    : alloc_size(host_alloc_size.size()), alive(host_alive.size())
{
    CELER_EXPECT(host_alloc_size.size() == host_alive.size());
    alloc_size.copy_to_device(make_span(host_alloc_size));
    alive.copy_to_device(make_span(host_alive));
}

ITTestInputPointers ITTestInput::device_pointers()
{
    ITTestInputPointers result;
    result.alloc_size = alloc_size.device_pointers();
    result.alive      = alive.device_pointers();
    return result;
}

//---------------------------------------------------------------------------//
// TEST HARNESS
//---------------------------------------------------------------------------//

class TrackInitTest : public celeritas::Test
{
  protected:
    void SetUp() override
    {
        // Set up shared geometry data
        std::string test_file
            = celeritas::Test::test_data_path("geometry", "twoBoxes.gdml");
        geo_params = std::make_shared<GeoParams>(test_file.c_str());

        // Set up shared material data
        MaterialParams::Input mats;
        mats.elements  = {{{1, units::AmuMass{1.008}, "H"}}};
        mats.materials = {{{1e-5 * constants::na_avogadro,
                            100.0,
                            MatterState::gas,
                            {{ElementId{0}, 1.0}},
                            "H2"}}};
        auto material_params
            = std::make_shared<MaterialParams>(std::move(mats));

        auto particle_params = std::make_shared<ParticleParams>(
            ParticleParams::Input{{"gamma",
                                   pdg::gamma(),
                                   zero_quantity(),
                                   zero_quantity(),
                                   ParticleDef::stable_decay_constant()}});

        // Set the shared problem data
        params = ParamStore(geo_params, material_params, particle_params);
    }

    // Create primary particles
    std::vector<Primary> generate_primaries(size_type num_primaries)
    {
        std::vector<Primary> result;
        for (unsigned int i = 0; i < num_primaries; ++i)
        {
            result.push_back({ParticleId{0},
                              units::MevEnergy{1. + i},
                              {0., 0., 0.},
                              {0., 0., 1.},
                              EventId{0},
                              TrackId{i}});
        }
        return result;
    }

    std::shared_ptr<GeoParams> geo_params;
    ParamStore                 params;
};

//---------------------------------------------------------------------------//
// TESTS
//---------------------------------------------------------------------------//

TEST_F(TrackInitTest, run)
{
    const size_type num_tracks = 10;
    const size_type capacity   = 100;

    // Create 12 primary particles
    std::vector<Primary> primaries = generate_primaries(12);

    // Allocate storage on device
    StateStore              states({num_tracks, geo_params, 12345u});
    SecondaryAllocatorStore secondaries(capacity);
    TrackInitializerStore   track_init(num_tracks, capacity, primaries);

    // Check that all of the track slots were marked as empty
    ITTestOutput output, expected;
    output.vacancy   = vacancies_test(track_init.device_pointers());
    expected.vacancy = {0, 1, 2, 3, 4, 5, 6, 7, 8, 9};
    EXPECT_VEC_EQ(expected.vacancy, output.vacancy);

    // Create track initializers on device from primary particles
    track_init.extend_from_primaries();

    // Check the track IDs of the track initializers created from primaries
    output.initializer_id   = initializers_test(track_init.device_pointers());
    expected.initializer_id = {0, 1, 2, 3, 4, 5, 6, 7, 8, 9, 10, 11};
    EXPECT_VEC_EQ(expected.initializer_id, output.initializer_id);

    // Initialize the primary tracks on device
    track_init.initialize_tracks(&states, &params);

    // Check the IDs of the initialized tracks
    output.track_id   = tracks_test(states.device_pointers());
    expected.track_id = {2, 3, 4, 5, 6, 7, 8, 9, 10, 11};
    EXPECT_VEC_EQ(expected.track_id, output.track_id);

    // Allocate input device data (number of secondaries to produce for each
    // track and whether the track survives the interaction)
    std::vector<size_type> alloc = {1, 1, 0, 0, 1, 1, 0, 0, 1, 1};
    std::vector<char>      alive = {0, 1, 0, 1, 0, 1, 0, 1, 0, 1};
    ITTestInput            input(alloc, alive);

    // Launch kernel to process interactions
    interact(states.device_pointers(),
             secondaries.device_pointers(),
             input.device_pointers());

    // Launch a kernel to create track initializers from secondaries
    track_init.extend_from_secondaries(&states, &params);

    // Check the vacancies
    output.vacancy   = vacancies_test(track_init.device_pointers());
    expected.vacancy = {2, 6};
    EXPECT_VEC_EQ(expected.vacancy, output.vacancy);

    // Check the track IDs of the track initializers created from secondaries
    // Output is sorted as TrackInitializerStore does not calculate IDs
    // deterministically
<<<<<<< HEAD
    output.initializer_id   = initializers_test(track_init.device_pointers());
=======
    output.initializer_id = initializers_test(track_init.device_pointers());
>>>>>>> 22b99bdd
    std::sort(std::begin(output.initializer_id),
              std::end(output.initializer_id));
    expected.initializer_id = {0, 1, 15, 16, 17};
    EXPECT_VEC_EQ(expected.initializer_id, output.initializer_id);

    // Initialize secondaries on device
    track_init.initialize_tracks(&states, &params);

    // Check the track IDs of the initialized tracks
    // Output is sorted as TrackInitializerStore does not calculate IDs
    // deterministically
    output.track_id = tracks_test(states.device_pointers());
    std::sort(std::begin(output.track_id), std::end(output.track_id));
    expected.track_id = {3, 5, 7, 9, 11, 12, 13, 14, 16, 17};
    EXPECT_VEC_EQ(expected.track_id, output.track_id);
}

TEST_F(TrackInitTest, primaries)
{
    const size_type num_tracks = 512;
    const size_type capacity   = 1024;

    // Create primary particles
    const size_type      num_primaries = 8192;
    std::vector<Primary> primaries     = generate_primaries(num_primaries);

    // Allocate storage on device
    StateStore              states({num_tracks, geo_params, 12345u});
    SecondaryAllocatorStore secondaries(capacity);
    TrackInitializerStore   track_init(num_tracks, capacity, primaries);

    // Kill all the tracks in each interaction and don't produce secondaries
    std::vector<size_type> alloc(num_tracks, 0);
    std::vector<char>      alive(num_tracks, 0);
    ITTestInput            input(alloc, alive);

    for (auto i = num_primaries; i > 0; i -= capacity)
    {
        EXPECT_EQ(track_init.num_primaries(), i);

        // Create track initializers on device from primary particles
        track_init.extend_from_primaries();

        for (auto j = capacity; j > 0; j -= num_tracks)
        {
            EXPECT_EQ(track_init.size(), j);

            // Initialize tracks on device
            track_init.initialize_tracks(&states, &params);

            // Launch kernel that will kill all trackss
            interact(states.device_pointers(),
                     secondaries.device_pointers(),
                     input.device_pointers());

            // Launch a kernel to create track initializers from secondaries
            track_init.extend_from_secondaries(&states, &params);
        }
    }

    // Check the final track IDs
    ITTestOutput output, expected;
    output.track_id = tracks_test(states.device_pointers());
    expected.track_id.resize(num_tracks);
    std::iota(expected.track_id.begin(), expected.track_id.end(), 0);
    EXPECT_VEC_EQ(expected.track_id, output.track_id);

    EXPECT_EQ(track_init.num_primaries(), 0);
    EXPECT_EQ(track_init.size(), 0);
}

TEST_F(TrackInitTest, secondaries)
{
    const size_type num_tracks = 512;
    const size_type capacity   = 1024;

    // Create primary particles
    const size_type      num_primaries = 128;
    std::vector<Primary> primaries     = generate_primaries(num_primaries);

    // Allocate storage on device
    StateStore              states({num_tracks, geo_params, 12345u});
    SecondaryAllocatorStore secondaries(capacity);
    TrackInitializerStore   track_init(num_tracks, capacity, primaries);

    // Allocate input device data (number of secondaries to produce for each
    // track and whether the track survives the interaction)
    std::vector<size_type> alloc     = {1, 1, 2, 0, 0, 0, 0, 0};
    std::vector<char>      alive     = {1, 0, 0, 1, 0, 0, 0, 0};
    size_type              base_size = alive.size();
    for (size_type i = 0; i < num_tracks / base_size - 1; ++i)
    {
        alloc.insert(alloc.end(), alloc.begin(), alloc.begin() + base_size);
        alive.insert(alive.end(), alive.begin(), alive.begin() + base_size);
    }
    ITTestInput input(alloc, alive);

    // Create track initializers on device from primary particles
    track_init.extend_from_primaries();
    EXPECT_EQ(track_init.num_primaries(), 0);
    EXPECT_EQ(track_init.size(), num_primaries);

    while (track_init.size())
    {
        // Initialize the primary tracks on device
        track_init.initialize_tracks(&states, &params);

        // Launch kernel to process interactions
        interact(states.device_pointers(),
                 secondaries.device_pointers(),
                 input.device_pointers());

        // Launch a kernel to create track initializers from secondaries
        track_init.extend_from_secondaries(&states, &params);
    }
}

//---------------------------------------------------------------------------//
} // namespace celeritas_test<|MERGE_RESOLUTION|>--- conflicted
+++ resolved
@@ -161,11 +161,7 @@
     // Check the track IDs of the track initializers created from secondaries
     // Output is sorted as TrackInitializerStore does not calculate IDs
     // deterministically
-<<<<<<< HEAD
-    output.initializer_id   = initializers_test(track_init.device_pointers());
-=======
     output.initializer_id = initializers_test(track_init.device_pointers());
->>>>>>> 22b99bdd
     std::sort(std::begin(output.initializer_id),
               std::end(output.initializer_id));
     expected.initializer_id = {0, 1, 15, 16, 17};
