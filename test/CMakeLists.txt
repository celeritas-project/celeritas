--- conflicted
+++ resolved
@@ -255,13 +255,7 @@
 
 celeritas_setup_tests(SERIAL PREFIX sim)
 if(CELERITAS_USE_CUDA AND CELERITAS_USE_VecGeom)
-<<<<<<< HEAD
-  celeritas_add_test(sim/TrackInitializerStore.test.cc GPU
-    SOURCES sim/TrackInitializerStore.test.cu
-    LINK_LIBRARIES Celeritas::Core VecGeom::vecgeom)
-=======
   celeritas_add_test(sim/TrackInit.test.cc GPU
     SOURCES sim/TrackInit.test.cu
     LINK_LIBRARIES VecGeom::vecgeom)
->>>>>>> 4d58a414
-endif()
+endif()
