--- conflicted
+++ resolved
@@ -286,19 +286,14 @@
         "FourLevelsGeantTest.*"
         "SolidsGeantTest.*"
     )
+  else()
+    set(_vg_geant ${_optional_geant4_env})
   endif()
 
   celeritas_add_device_test(celeritas/ext/Vecgeom
-<<<<<<< HEAD
-    ${_optional_geant4_env}
-    LINK_LIBRARIES VecGeom::vecgeom)
-=======
     LINK_LIBRARIES VecGeom::vecgeom
     ${_vg_geant}
   )
-  #celeritas_add_device_test(celeritas/ext/G4VecgeomConversion ${_needs_geant4}
-  #  LINK_LIBRARIES ${Geant4_LIBRARIES})
->>>>>>> c074cadf
 endif()
 
 celeritas_add_test(celeritas/ext/EventReader.test.cc ${_needs_hepmc})
